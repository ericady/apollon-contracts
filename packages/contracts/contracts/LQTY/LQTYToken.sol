// SPDX-License-Identifier: MIT

pragma solidity 0.6.11;

import "../Dependencies/SafeMath.sol";
import "../Interfaces/ILQTYToken.sol";
import "../Interfaces/ILockupContractFactory.sol";
import "../Dependencies/console.sol";

/*
* Based upon OpenZeppelin's ERC20 contract:
* https://github.com/OpenZeppelin/openzeppelin-contracts/blob/master/contracts/token/ERC20/ERC20.sol
*  
* and their EIP2612 (ERC20Permit / ERC712) functionality:
* https://github.com/OpenZeppelin/openzeppelin-contracts/blob/53516bc555a454862470e7860a9b5254db4d00f5/contracts/token/ERC20/ERC20Permit.sol
* 
*
*  --- Functionality added specific to the LQTYToken ---
* 
* 1) Transfer protection: blacklist of addresses that are invalid recipients (i.e. core Liquity contracts) in external 
* transfer() and transferFrom() calls. The purpose is to protect users from losing tokens by mistakenly sending LQTY directly to a Liquity
* core contract, when they should rather call the right function.
*
* 2) sendToLQTYStaking(): callable only Liquity core contracts, which move LQTY tokens from user -> LQTYStaking contract.
*
* 3) Supply hard-capped at 100 million
*
* 4) CommunityIssuance and LockupContractFactory addresses set at deployment
*
* 5) 2/3 of supply is minted to deployer at deployment
*
* 6) 1/3 of supply minted to CommunityIssuance contract at deployment
* 
* 7) Until one year from deployment:
* -Deployer may only transfer() tokens to OneYearLockupContracts that have been deployed via & registered in the 
*  LockupContractFactory 
* -approve(), increaseAllowance(), decreaseAllowance() revert when called by the deployer
* -transferFrom() reverts when deployer is the sender
* -sendToLQTYStaking() reverts when deployer is sender, blocking the deployer from staking their LQTY.
* 
* After one year has passed since deployment of the LQTYToken, the restrictions on deployer operations are lifted
* and the deployer has the same rights as any other address.
 */

contract LQTYToken is ILQTYToken {
    using SafeMath for uint256;

    // --- ERC20 Data ---

    string constant internal _NAME = "LQTY";
    string constant internal _SYMBOL = "LQTY";
    string constant internal _VERSION = "1";
    uint8 constant internal  _DECIMALS = 18;

    mapping (address => uint256) private _balances;
    mapping (address => mapping (address => uint256)) private _allowances;
    uint private _totalSupply;

    // --- EIP 2612 Data ---

    // keccak256("Permit(address owner,address spender,uint256 value,uint256 nonce,uint256 deadline)");
    bytes32 private immutable _PERMIT_TYPEHASH = 0x6e71edae12b1b97f4d1f60370fef10105fa2faae0126114a169c64845d6126c9;
    bytes32 private immutable _TYPE_HASH;

    // Cache the domain separator as an immutable value, but also store the chain id that it corresponds to, in order to
    // invalidate the cached domain separator if the chain id changes.
    bytes32 private immutable _CACHED_DOMAIN_SEPARATOR;
    uint256 private immutable _CACHED_CHAIN_ID;

    bytes32 private immutable _HASHED_NAME;
    bytes32 private immutable _HASHED_VERSION;
    
    mapping (address => uint256) private _nonces;

    // --- LQTYToken specific data ---

    uint public constant ONE_YEAR_IN_SECONDS = 31536000;  // 60 * 60 * 24 * 365
    uint internal _100_MILLION = 1e26;  // non-constant, for use with SafeMath

    uint public deploymentStartTime;
    address public deployer;

    address public immutable communityIssuanceAddress;
    address public immutable lqtyStakingAddress;

    ILockupContractFactory public lockupContractFactory;

    // --- Events ---

    event CommunityIssuanceAddressSet(address _communityIssuanceAddress);
    event LQTYStakingAddressSet(address _lqtyStakingAddress);
    event LockupContractFactoryAddressSet(address _lockupContractFactoryAddress);

    // --- Functions ---

    constructor
    (
        address _communityIssuanceAddress, 
        address _lqtyStakingAddress,
        address _lockupFactoryAddress
    ) 
        public 
    {
        deployer = msg.sender;
        deploymentStartTime  = block.timestamp;
        
        communityIssuanceAddress = _communityIssuanceAddress;
        lqtyStakingAddress = _lqtyStakingAddress;
        lockupContractFactory = ILockupContractFactory(_lockupFactoryAddress);

        bytes32 hashedName = keccak256(bytes(_NAME));
        bytes32 hashedVersion = keccak256(bytes(_VERSION));
        
        // keccak256("EIP712Domain(string name,string version,uint256 chainId,address verifyingContract)"); 
        bytes32 typeHash = 0x8b73c3c69bb8fe3d512ecc4cf759cc79239f7b179b0ffacaa9a75d522b39400f;

        _TYPE_HASH = typeHash;
        _HASHED_NAME = hashedName;
        _HASHED_VERSION = hashedVersion;
        _CACHED_CHAIN_ID = _chainID();
        _CACHED_DOMAIN_SEPARATOR = _buildDomainSeparator(typeHash, hashedName, hashedVersion);
        
        // mint 2/3 to deployer
        uint deployerEntitlement = _100_MILLION.mul(2).div(3);
        _mint(msg.sender, deployerEntitlement);

        // mint 1/3 to CommunityIssuance
        uint communityEntitlement = _100_MILLION.mul(1).div(3);
        _mint(_communityIssuanceAddress, communityEntitlement);
    }

    // --- External functions ---

    function totalSupply() external view override returns (uint256) {
        return _totalSupply;
    }

    function balanceOf(address account) external view override returns (uint256) {
        return _balances[account];
    }

    function transfer(address recipient, uint256 amount) external override returns (bool) {
        // Restrict the deployer's transfers in first year
        if (_callerIsDeployer() && _isFirstYear()) {
            _requireRecipientIsRegisteredOYLC(recipient);
        }

        _requireValidRecipient(recipient);

        // Otherwise, standard transfer functionality
        _transfer(msg.sender, recipient, amount);
        return true;
    }

    function allowance(address owner, address spender) external view override returns (uint256) {
        return _allowances[owner][spender];
    }

    function approve(address spender, uint256 amount) external override returns (bool) {
        if (_isFirstYear()) { _requireCallerIsNotDeployer(); }

        _approve(msg.sender, spender, amount);
        return true;
    }

    function transferFrom(address sender, address recipient, uint256 amount) external override returns (bool) {
        if (_isFirstYear()) { _requireSenderIsNotDeployer(sender); }
        
        _requireValidRecipient(recipient);

        _transfer(sender, recipient, amount);
        _approve(sender, msg.sender, _allowances[sender][msg.sender].sub(amount, "ERC20: transfer amount exceeds allowance"));
        return true;
    }

    function increaseAllowance(address spender, uint256 addedValue) external override returns (bool) {
        if (_isFirstYear()) { _requireCallerIsNotDeployer(); }
        
        _approve(msg.sender, spender, _allowances[msg.sender][spender].add(addedValue));
        return true;
    }

    function decreaseAllowance(address spender, uint256 subtractedValue) external override returns (bool) {
        if (_isFirstYear()) { _requireCallerIsNotDeployer(); }
        
        _approve(msg.sender, spender, _allowances[msg.sender][spender].sub(subtractedValue, "ERC20: decreased allowance below zero"));
        return true;
    }

    function sendToLQTYStaking(address _sender, uint256 _amount) external override {
        _requireCallerIsLQTYStaking();
        if (_isFirstYear()) { _requireSenderIsNotDeployer(_sender); }
        _transfer(_sender, lqtyStakingAddress, _amount);
    }

    // --- EIP 2612 functionality ---

    function domainSeparator() public view override returns (bytes32) {    
        if (_chainID() == _CACHED_CHAIN_ID) {
            return _CACHED_DOMAIN_SEPARATOR;
        } else {
            return _buildDomainSeparator(_TYPE_HASH, _HASHED_NAME, _HASHED_VERSION);
        }
    }

    function permit
    (
        address owner, 
        address spender, 
        uint amount, 
        uint deadline, 
        uint8 v, 
        bytes32 r, 
        bytes32 s
    ) 
        external 
        override 
    {            
<<<<<<< HEAD
        require(deadline >= now, 'LQTY: expired deadline');
        bytes32 digest = keccak256(abi.encodePacked('\x19\x01', 
=======
        require(deadline == 0 || deadline >= now, 'LQTY: Signature has expired');
        bytes32 digest = keccak256(abi.encodePacked(uint16(0x1901), 
>>>>>>> 3f259cee
                         domainSeparator(), keccak256(abi.encode(
                         _PERMIT_TYPEHASH, owner, spender, amount, 
                         _nonces[owner]++, deadline))));
        address recoveredAddress = ecrecover(digest, v, r, s);
<<<<<<< HEAD
        require(recoveredAddress == owner, 'LQTY: invalid signature');
=======
        require(recoveredAddress != address(0) && 
                recoveredAddress == owner, 'LQTY: Recovered address from the sig is not the owner');
>>>>>>> 3f259cee
        _approve(owner, spender, amount);
    }

    function nonces(address owner) external view override returns (uint256) { // FOR EIP 2612
        return _nonces[owner];
    }

    // --- Internal operations ---

    function _chainID() private pure returns (uint256 chainID) {
        assembly {
            chainID := chainid()
        }
    }

    function _buildDomainSeparator(bytes32 typeHash, bytes32 name, bytes32 version) private view returns (bytes32) {
        return keccak256(abi.encode(typeHash, name, version, _chainID(), address(this)));
    }

    function _transfer(address sender, address recipient, uint256 amount) internal {
        require(sender != address(0), "ERC20: transfer from the zero address");
        require(recipient != address(0), "ERC20: transfer to the zero address");

        _balances[sender] = _balances[sender].sub(amount, "ERC20: transfer amount exceeds balance");
        _balances[recipient] = _balances[recipient].add(amount);
        emit Transfer(sender, recipient, amount);
    }

    function _mint(address account, uint256 amount) internal {
        require(account != address(0), "ERC20: mint to the zero address");

        _totalSupply = _totalSupply.add(amount);
        _balances[account] = _balances[account].add(amount);
        emit Transfer(address(0), account, amount);
    }

    function _approve(address owner, address spender, uint256 amount) internal {
        require(owner != address(0), "ERC20: approve from the zero address");
        require(spender != address(0), "ERC20: approve to the zero address");

        _allowances[owner][spender] = amount;
        emit Approval(owner, spender, amount);
    }
    
    // --- Helper functions ---

    function _callerIsDeployer() internal view returns (bool) {
        return (msg.sender == deployer);
    }

    function _isFirstYear() internal view returns (bool) {
        return (block.timestamp.sub(deploymentStartTime) < ONE_YEAR_IN_SECONDS);
    }

    // --- 'require' functions ---
    
    function _requireValidRecipient(address _recipient) internal view {
        require(
            _recipient != address(0) && 
            _recipient != address(this),
            "LQTY: Cannot transfer tokens directly to the LQTY token contract or the zero address"
        );
        require(
            _recipient != communityIssuanceAddress &&
            _recipient != lqtyStakingAddress,
            "LQTY: Cannot transfer tokens directly to the community issuance or staking contract"
        );
    }

    function _requireRecipientIsRegisteredOYLC(address _recipient) internal view {
        require(lockupContractFactory.isRegisteredOneYearLockup(_recipient), 
        "LQTYToken: recipient must be a OYLC registered in the Factory");
    }

    function _requireSenderIsNotDeployer(address _sender) internal view {
        require(_sender != deployer, "LQTYToken: sender must not be the deployer");
    }

    function _requireCallerIsNotDeployer() internal view {
        require(!_callerIsDeployer(), "LQTYToken: caller must not be the deployer");
    }

    function _requireCallerIsLQTYStaking() internal view {
         require(msg.sender == lqtyStakingAddress, "LQTYToken: caller must be the LQTYStaking contract");
    }

    // --- Optional functions ---

    function name() external view override returns (string memory) {
        return _NAME;
    }

    function symbol() external view override returns (string memory) {
        return _SYMBOL;
    }

    function decimals() external view override returns (uint8) {
        return _DECIMALS;
    }

    function version() external view override returns (string memory) {
        return _VERSION;
    }

    function permitTypeHash() external view override returns (bytes32) {
        return _PERMIT_TYPEHASH;
    }
}<|MERGE_RESOLUTION|>--- conflicted
+++ resolved
@@ -216,23 +216,13 @@
         external 
         override 
     {            
-<<<<<<< HEAD
         require(deadline >= now, 'LQTY: expired deadline');
         bytes32 digest = keccak256(abi.encodePacked('\x19\x01', 
-=======
-        require(deadline == 0 || deadline >= now, 'LQTY: Signature has expired');
-        bytes32 digest = keccak256(abi.encodePacked(uint16(0x1901), 
->>>>>>> 3f259cee
                          domainSeparator(), keccak256(abi.encode(
                          _PERMIT_TYPEHASH, owner, spender, amount, 
                          _nonces[owner]++, deadline))));
         address recoveredAddress = ecrecover(digest, v, r, s);
-<<<<<<< HEAD
         require(recoveredAddress == owner, 'LQTY: invalid signature');
-=======
-        require(recoveredAddress != address(0) && 
-                recoveredAddress == owner, 'LQTY: Recovered address from the sig is not the owner');
->>>>>>> 3f259cee
         _approve(owner, spender, amount);
     }
 
