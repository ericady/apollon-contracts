--- conflicted
+++ resolved
@@ -73,11 +73,5 @@
 
     function withdrawFromSPtoCDP(address _user, address _hint) external returns(bool);
 
-<<<<<<< HEAD
-    function offset(uint _debt, uint _coll) external payable returns(uint, uint);
-=======
-    function withdrawPenaltyFromSP(address _address) external returns(bool);
-
     function offset(uint _debt, uint _coll, uint CLVInPool) external payable returns(uint, uint);
->>>>>>> 11597303
 }