--- conflicted
+++ resolved
@@ -2,9 +2,8 @@
 
 pragma solidity 0.6.11;
 
-import "./Interfaces/ICDPManager.sol";
 import "./Interfaces/IPriceFeed.sol";
-import "./Interfaces/IDeployedAggregator.sol";
+import "./Dependencies/AggregatorV3Interface.sol";
 import "./Dependencies/SafeMath.sol";
 import "./Dependencies/Ownable.sol";
 import "./Dependencies/console.sol";
@@ -20,64 +19,28 @@
 contract PriceFeed is Ownable, IPriceFeed {
     using SafeMath for uint256;
 
-<<<<<<< HEAD
     uint256 constant DIGITS = 1e18;
-    // uint256 public price = 200 * DIGITS
-    // DIGITS
-
-    address public cdpManagerAddress;
 
     // Mainnet Chainlink aggregator
     address public priceAggregatorAddress;
-    IDeployedAggregator public priceAggregator;
-=======
-    uint256 public price = 200 * 1e18;  // initial ETH:USD price of 200
-
-    address public cdpManagerAddress;
-    address public priceAggregatorAddress; // unused  
-    address public priceAggregatorAddressTestnet; // unused
->>>>>>> 2989939d
-
-    event PriceUpdated(uint256 _newPrice);
-    event CDPManagerAddressChanged(address _cdpManagerAddress);
+    AggregatorV3Interface public priceAggregator;
 
     // --- Dependency setters ---
 
     function setAddresses(
-        address _cdpManagerAddress,
-<<<<<<< HEAD
         address _priceAggregatorAddress
-=======
-        address _priceAggregatorAddress, // passed 0x0 in tests
-        address _priceAggregatorAddressTestnet // passed 0x0 in tests
->>>>>>> 2989939d
     )
         external
         override
         onlyOwner
     {
-        cdpManagerAddress = _cdpManagerAddress;
-<<<<<<< HEAD
-        
         // Mainnet Chainlink address setter
+        require(_priceAggregatorAddress != address(0), 
+                "Must set a price aggregator address");
         priceAggregatorAddress = _priceAggregatorAddress;
-        priceAggregator = IDeployedAggregator(_priceAggregatorAddress);
-
-=======
-        priceAggregatorAddress = _priceAggregatorAddress;
-        priceAggregatorAddressTestnet = _priceAggregatorAddressTestnet;
-      
->>>>>>> 2989939d
-        emit CDPManagerAddressChanged(_cdpManagerAddress);
+        priceAggregator = AggregatorV3Interface(_priceAggregatorAddress);
 
         _renounceOwnership();
-    }
-
-<<<<<<< HEAD
-    function updatePrice() external override returns (uint256 price) {
-        _requireCallerIsCDPManager();
-        (uint price, uint8 decimal) = getLatestPrice();
-        emit PriceUpdated(price);
     }
 
     /**
@@ -96,35 +59,10 @@
         price = uint256(response);
     }
 
-    function getLatestAnswerID() external view override returns (uint256) {
-        return priceAggregator.latestCompletedAnswer();
-    }
-
-    // Get the block timestamp at which the reference price was last updated
-    function getLatestTimestamp() external view override returns (uint256) {
-        return priceAggregator.updatedHeight();
-    }
-=======
-    // --- Functions ---
->>>>>>> 2989939d
-
     function getPrice() external view override returns (uint256) {
-        return price;
-    }
-
-<<<<<<< HEAD
-    // --- 'require' functions ---
-
-    function _requireCallerIsCDPManager() internal view {
-        require(msg.sender == cdpManagerAddress,
-            "PriceFeed: Caller is not CDPManager"
-        );
-=======
-    // Manual external price setter.
-    function setPrice(uint256 _price) external override returns (bool) {
-        price = _price;
-        emit PriceUpdated(price);
-        return true;
->>>>>>> 2989939d
+        (uint scaled, uint8 dec) = getLatestPrice();
+        scaled = scaled.mul(10000000000);
+        require(scaled % 10 == DIGITS, "Bad price precision");
+        return scaled;
     }
 }