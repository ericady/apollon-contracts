pragma solidity ^0.5.11;

import "./Interfaces/ICDPManager.sol";
import "./Interfaces/IPool.sol";
import "./Interfaces/ICLVToken.sol";
import "./Interfaces/IPriceFeed.sol";
import "./Interfaces/ISortedCDPs.sol";
import "./Interfaces/IPoolManager.sol";
import "./DeciMath.sol";
import "@openzeppelin/contracts/math/SafeMath.sol";
import "@openzeppelin/contracts/ownership/Ownable.sol";
import "@nomiclabs/buidler/console.sol";

contract CDPManager is Ownable, ICDPManager {
    using SafeMath for uint;

    uint constant public MCR = 1100000000000000000; // Minimal collateral ratio.
    uint constant public  CCR = 1500000000000000000; // Critical system collateral ratio. If the total system collateral (TCR) falls below the CCR, Recovery Mode is triggered.
    uint constant public MIN_COLL_IN_USD = 20000000000000000000;
    enum Status { nonExistent, active, closed }
    
    // --- Events --- 

    event PoolManagerAddressChanged(address _newPoolManagerAddress);
    event ActivePoolAddressChanged(address _activePoolAddress);
    event DefaultPoolAddressChanged(address _defaultPoolAddress);
    event PriceFeedAddressChanged(address  _newPriceFeedAddress);
    event CLVTokenAddressChanged(address _newCLVTokenAddress);
    event SortedCDPsAddressChanged(address _sortedCDPsAddress);

    event CDPCreated(address indexed _user, uint arrayIndex);
    event CDPUpdated(address indexed _user, uint _debt, uint _coll, uint stake);
   
    // --- Connected contract declarations ---

    IPoolManager poolManager;
    address public poolManagerAddress;

    IPool activePool;
    address public activePoolAddress;

    IPool defaultPool;
    address public defaultPoolAddress;

    ICLVToken CLV; 
    address public clvTokenAddress;

    IPriceFeed priceFeed;
    address public priceFeedAddress;

    // A doubly linked list of CDPs, sorted by their sorted by their collateral ratios
    ISortedCDPs sortedCDPs;
    address public sortedCDPsAddress;

    // --- Data structures ---

    // Store the necessary data for a Collateralized Debt Position (CDP)
    struct CDP {
        uint debt;
        uint coll;
        uint stake;
        Status status;
        uint arrayIndex;
    }

    mapping (address => CDP) public CDPs;

    uint public totalStakes; 

    // snapshot of the value of totalStakes immediately after the last liquidation
    uint public totalStakesSnapshot;  

    // snapshot of the total collateral in ActivePool and DefaultPool, immediately after the last liquidation.
    uint public totalCollateralSnapshot;    

    /* L_ETH and L_CLVDebt track the sums of accumulated liquidation rewards per unit staked. During it's lifetime, each stake earns:

    An ETH gain of ( stake * [L_ETH - L_ETH(0)] )
    A CLVDebt gain  of ( stake * [L_CLVDebt - L_CLVDebt(0)] )
    
    Where L_ETH(0) and L_CLVDebt(0) are snapshots of L_ETH and L_CLVDebt for the active CDP taken at the instant the stake was made */
    uint public L_ETH;     
    uint public L_CLVDebt;    

    // Map addresses with active CDPs to their RewardSnapshot
    mapping (address => RewardSnapshot) public rewardSnapshots;  

    // Object containing the ETH and CLV snapshots for a given active CDP
    struct RewardSnapshot { uint ETH; uint CLVDebt;}   

    // Array of all active CDP addresses - used to compute “approx hint” for list insertion
    address[] CDPOwners;

    // Error trackers for the trove redistribution calculation
    uint lastETHError_Redistribution;
    uint lastCLVDebtError_Redistribution;

    // --- Modifiers ---

    modifier onlyPoolManager {
        require(_msgSender() == poolManagerAddress, "CDPManager: Only the poolManager is authorized");
        _;
    }

    // --- Dependency setters --- 

    function setPoolManager(address _poolManagerAddress) public onlyOwner {
        poolManagerAddress = _poolManagerAddress;
        poolManager = IPoolManager(_poolManagerAddress);
        emit PoolManagerAddressChanged(_poolManagerAddress);
    }

    function setActivePool(address _activePoolAddress) public onlyOwner {
        activePoolAddress = _activePoolAddress;
        activePool = IPool(_activePoolAddress);
        emit ActivePoolAddressChanged(_activePoolAddress);
    }

    function setDefaultPool(address _defaultPoolAddress) public onlyOwner {
        defaultPoolAddress = _defaultPoolAddress;
        defaultPool = IPool(_defaultPoolAddress);
        emit DefaultPoolAddressChanged(_defaultPoolAddress);
    }

    function setPriceFeed(address _priceFeedAddress) public onlyOwner {
        priceFeedAddress = _priceFeedAddress;
        priceFeed = IPriceFeed(priceFeedAddress);
        emit PriceFeedAddressChanged(_priceFeedAddress);
    }

    function setCLVToken(address _clvTokenAddress) public onlyOwner {
        clvTokenAddress = _clvTokenAddress;
        CLV = ICLVToken(_clvTokenAddress);
        emit CLVTokenAddressChanged(_clvTokenAddress);
    }

    function setSortedCDPs(address _sortedCDPsAddress) public onlyOwner {
        sortedCDPsAddress = _sortedCDPsAddress;
        sortedCDPs = ISortedCDPs(_sortedCDPsAddress);
        emit SortedCDPsAddressChanged(_sortedCDPsAddress);
    }

    // --- Getters ---
    
    function getCDPOwnersCount() public view returns(uint) {
        return CDPOwners.length;
    }
    
    // --- Borrower CDP Operations ---

    function openLoan(uint _CLVAmount, address _hint) public payable returns (bool) {
        uint price = priceFeed.getPrice(); 
        bool recoveryMode = checkRecoveryMode(); 
        
        address user = _msgSender(); 
       
        require(CDPs[user].status != Status.active, "CDPManager: Borrower already has an active CDP"); 
        require(recoveryMode == false || _CLVAmount == 0, "CDPManager: Debt issuance is not permitted during Recovery Mode"); 
        
        require(getUSDValue(msg.value, price) >= MIN_COLL_IN_USD, 
                "CDPManager: Dollar value of collateral deposit must equal or exceed the minimum");  
       
        uint ICR = computeICR(msg.value, _CLVAmount, price);  
        require(ICR >= MCR, "CDPManager: ICR of prospective loan must be >= than the MCR"); 
      
        uint newTCR = getNewTCR(msg.value, _CLVAmount, price);  
        require (newTCR >= CCR || _CLVAmount == 0, "CDPManager: opening a loan that would result in a TCR < CCR is not permitted"); 
       
        // Update loan properties
        CDPs[user].status = Status.active;  
        CDPs[user].coll = msg.value;  
        CDPs[user].debt = _CLVAmount; 
       
        updateRewardSnapshots(user); 
        updateStakeAndTotalStakes(user); 
        
        sortedCDPs.insert(user, ICR, price, _hint, _hint); 
        
        /* push the owner's address to the CDP owners list, and record 
        the corresponding array index on the CDP struct */
        CDPs[user].arrayIndex = CDPOwners.push(user) - 1; 
        
        // Move the ether to the activePool, and mint CLV to the borrower
        poolManager.addColl.value(msg.value)(); 
    
        poolManager.withdrawCLV(user, _CLVAmount); 
       
        emit CDPUpdated(user, 
                        _CLVAmount, 
                        msg.value,
                        CDPs[user].stake
                        ); 
        return true;
    }

    // Send ETH as collateral to a CDP
    function addColl(address _user, address _hint) public payable returns (bool) {
        bool isFirstCollDeposit;
        uint price = priceFeed.getPrice();
       
        Status status = CDPs[_user].status;
    
        if (status == Status.nonExistent || status == Status.closed ) {
            require(getUSDValue(msg.value, price) >= MIN_COLL_IN_USD, 
                    "CDPManager: Dollar value of collateral deposit must equal or exceed the minimum");
            isFirstCollDeposit = true; 
            CDPs[_user].status = Status.active;
        } 

        applyPendingRewards(_user);
       
        // Update the CDP's coll and stake
        uint newColl = (CDPs[_user].coll).add(msg.value);
        CDPs[_user].coll = newColl;

        updateStakeAndTotalStakes(_user);
        
        uint newICR = getCurrentICR(_user, price);
   
        if (isFirstCollDeposit) { 
            sortedCDPs.insert(_user, newICR, price, _hint, _hint);
             /* push the owner's address to the CDP owners list, and record 
            the corresponding array index on the CDP struct */
            CDPs[_user].arrayIndex = CDPOwners.push(_user) - 1;
            emit CDPCreated(_user, CDPs[_user].arrayIndex);
        } else {
            sortedCDPs.reInsert(_user, newICR, price, _hint, _hint);  
        }

        // Send the received collateral to PoolManager, to forward to ActivePool
        poolManager.addColl.value(msg.value)();
  
        emit CDPUpdated(_user, 
                        CDPs[_user].debt, 
                        newColl,
                        CDPs[_user].stake
                        );
        return true;
    }
    
    // Withdraw ETH collateral from a CDP
    function withdrawColl(uint _amount, address _hint) public returns (bool) {
        uint price = priceFeed.getPrice();
        bool recoveryMode = checkRecoveryMode();

        address user = _msgSender();
        require(CDPs[user].status == Status.active, "CDPManager: CDP does not exist or is closed");
       
        applyPendingRewards(user);
        uint coll = CDPs[user].coll;
        require(coll >= _amount, "CDPManager: Insufficient balance for ETH withdrawal");
        
        uint newColl = coll.sub(_amount);
        require(getUSDValue(newColl, price) >= MIN_COLL_IN_USD  || newColl == 0, 
                "CDPManager: Remaining collateral must have $USD value >= 20, or be zero");

        uint newICR = getNewICRfromCollDecrease(user, _amount, price); 

        require(recoveryMode == false, "CDPManager: Collateral withdrawal is not permitted during Recovery Mode");
        require(newICR >= MCR, "CDPManager: Insufficient collateral ratio for ETH withdrawal");
        
        // Update the CDP's coll and stake
        CDPs[user].coll = newColl;
        updateStakeAndTotalStakes(user);

        if (newColl == 0) { 
             closeCDP(user);  
        }  else { 
        // Update CDP's position in sortedCDPs
            sortedCDPs.reInsert(user, newICR, price, _hint, _hint);
            emit CDPUpdated(user, 
                            CDPs[user].debt, 
                            newColl,
                            CDPs[user].stake
                            ); 
        }
         // Remove _amount ETH from ActivePool and send it to the user
        poolManager.withdrawColl(user, _amount);

        return true;
    }
    
    // Withdraw CLV tokens from a CDP: mint new CLV to the owner, and increase the debt accordingly
    function withdrawCLV(uint _amount, address _hint) public returns (bool) {
        uint price = priceFeed.getPrice();
        bool recoveryMode = checkRecoveryMode();

        address user = _msgSender();
        
        require(CDPs[user].status == Status.active, "CDPManager: CDP does not exist or is closed");
        require(_amount > 0, "CDPManager: Amount to withdraw must be larger than 0");
        
        applyPendingRewards(user);

        uint newTCR = getNewTCR(0, _amount, price);
        uint newICR = getNewICRfromDebtIncrease(user, _amount, price);
        
        require(recoveryMode == false, "CDPManager: Debt issuance is not permitted during Recovery Mode");
        require(newTCR >= CCR, "CDPManager: a CLV withdrawal that would result in TCR < CCR is not permitted");
        require(newICR >= MCR, "CDPManager: Insufficient collateral ratio for CLV withdrawal");
        
        // Increase the CDP's debt
        uint newDebt = (CDPs[user].debt).add(_amount);
        CDPs[user].debt = newDebt;

        // Update CDP's position in sortedCDPs
        sortedCDPs.reInsert(user, newICR, price, _hint, _hint);

        // Mint the given amount of CLV to the owner's address and add them to the ActivePool
        poolManager.withdrawCLV(user, _amount);
        
        emit CDPUpdated(user, 
                        newDebt, 
                        CDPs[user].coll, 
                        CDPs[user].stake
                        ); 
        return true; 
    }
    
    // Repay CLV tokens to a CDP: Burn the repaid CLV tokens, and reduce the debt accordingly
    function repayCLV(uint _amount, address _hint) public returns (bool) {
        uint price = priceFeed.getPrice();
        address user = _msgSender();
        
        require(CDPs[user].status == Status.active, "CDPManager: CDP does not exist or is closed");
        require(_amount > 0, "CDPManager: Repaid amount must be larger than 0");
       
        applyPendingRewards(user);

        uint debt = CDPs[user].debt;
        require(_amount <= debt, "CDPManager: Repaid amount is larger than current debt");
        
        // Update the CDP's debt
        uint newDebt = debt.sub(_amount);
        CDPs[user].debt  = newDebt;

        uint newICR = getCurrentICR(user, price);
        
        // Update CDP's position in sortedCDPs
        sortedCDPs.reInsert(user, newICR, price, _hint, _hint);

        // Burn the received amount of CLV from the user's balance, and remove it from the ActivePool
        poolManager.repayCLV(user, _amount);
        
        emit CDPUpdated(user, 
                        newDebt, 
                        CDPs[user].coll,
                        CDPs[user].stake
                        ); 
        return true;
    }

    function closeLoan() public returns (bool) {
        uint price = priceFeed.getPrice();
        bool recoveryMode = checkRecoveryMode();
        
        address user = _msgSender();
        applyPendingRewards(user);

        require(CDPs[user].status == Status.active, "CDPManager: CDP does not exist or is closed");
        require(recoveryMode == false, "CDPManager: Closing a loan is not permitted during Recovery Mode");
        
        uint coll = CDPs[user].coll;
        uint debt = CDPs[user].debt;

        uint newTCR = getNewTCRFromDecrease(coll, debt, price);
        
        removeStake(user);
        closeCDP(user);
    
        // Tell PM to burn the debt from the user's balance, and send the collateral back to the user
        poolManager.repayCLV(user, debt);
        poolManager.withdrawColl(user, coll);

        emit CDPUpdated(user, 0, 0, 0);
        return true; 
    }

    // --- CDP Liquidation functions ---

    // Closes the CDP of the specified user if its individual collateral ratio is lower than the minimum collateral ratio.
    // TODO: Left public for initial testing. Make internal.
    function liquidate(address _user) public returns (bool) {
        uint price = priceFeed.getPrice();
        bool recoveryMode = checkRecoveryMode();

        require(CDPs[_user].status == Status.active, "CDPManager: CDP does not exist or is already closed");
        
        if (recoveryMode == true) {
            liquidateRecoveryMode(_user, price);
        } else if (recoveryMode == false) {
            liquidateNormalMode(_user, price);
        }  
    }
   
    function liquidateNormalMode(address _user, uint price) internal returns (bool) {
        // If ICR < MCR, don't liquidate 
        uint ICR = getCurrentICR(_user, price);
        if (ICR > MCR) { return false; }
       
        // Apply the CDP's rewards and remove stake
        applyPendingRewards(_user); 
        removeStake(_user); 
    
        // Offset as much debt & collateral as possible against the StabilityPool and save the returned remainders
        uint[2] memory remainder = poolManager.offset(CDPs[_user].debt, CDPs[_user].coll);
        uint CLVDebtRemainder = remainder[0];
        uint ETHRemainder = remainder[1];
       
        redistributeCollAndDebt(ETHRemainder, CLVDebtRemainder);
        closeCDP(_user); 
        updateSystemSnapshots();
        emit CDPUpdated(_user, 
                    0, 
                    0,
                    CDPs[_user].stake
                    );

        return true;
    }

    function liquidateRecoveryMode(address _user, uint price) internal returns (bool) {
        uint ICR = getCurrentICR(_user, price);

        // If ICR <= 100%, redistribute the CDP across all active CDPs
        if (ICR <= 1000000000000000000) {
            applyPendingRewards(_user);
            removeStake(_user);

            // Redistribute entire coll and debt 
            uint entireColl = CDPs[_user].coll;
            uint entireDebt = CDPs[_user].debt;
            redistributeCollAndDebt(entireColl, entireDebt);

            closeCDP(_user);
            updateSystemSnapshots();

        // if 100% < ICR < MCR, offset as much as possible, and redistribute the remainder
        } else if ((ICR > 1000000000000000000) && (ICR < MCR)) {
            applyPendingRewards(_user);
            removeStake(_user);
            
            // Offset as much debt & collateral as possible against the StabilityPool and save the returned remainders
            uint[2] memory remainder = poolManager.offset(CDPs[_user].debt, CDPs[_user].coll);
            uint CLVDebtRemainder = remainder[0];
            uint ETHRemainder = remainder[1];

            redistributeCollAndDebt(ETHRemainder, CLVDebtRemainder);
    
            closeCDP(_user);
            updateSystemSnapshots();

        // If CDP has the lowest ICR and there is CLV in the Stability Pool, only offset it as much as possible (no redistribution)
        } else if ((_user == sortedCDPs.getLast()) && (poolManager.getStabilityPoolCLV() != 0)) {
            applyPendingRewards(_user);
            removeStake(_user);

            // Offset as much debt & collateral as possible against the StabilityPool and save the returned remainders
            uint[2] memory remainder = poolManager.offset(CDPs[_user].debt, CDPs[_user].coll);
            uint CLVDebtRemainder = remainder[0];
            uint ETHRemainder = remainder[1];

            // Close the CDP and update snapshots if the CDP was completely offset against CLV in Stability Pool
            if (CLVDebtRemainder == 0) {
                closeCDP(_user);
                updateSystemSnapshots();
            }

            // If loan can not be entirely offset, leave the CDP active, with a reduced coll and debt, and corresponding new stake.
            if (CLVDebtRemainder > 0) {
                // Update system snapshots, excluding the reduced collateral that remains in the CDP
                updateSystemSnapshots_excludeCollRemainder(ETHRemainder);
                
                // Give the loan a new reduced coll and debt, then update stake and totalStakes
                CDPs[_user].coll = ETHRemainder;
                CDPs[_user].debt = CLVDebtRemainder;
                updateStakeAndTotalStakes(_user);
               
                uint newICR = getCurrentICR(_user, price);
<<<<<<< HEAD
              
=======
          
>>>>>>> 1e2dff52
                sortedCDPs.reInsert(_user, newICR, price, _user, _user); 
            }
        } 
        emit CDPUpdated(_user, 
                    CDPs[_user].debt, 
                    CDPs[_user].coll,
                    CDPs[_user].stake
                    );
    }

    // Closes a maximum number of n multiple under-collateralized CDPs, starting from the one with the lowest collateral ratio
    function liquidateCDPs(uint n) public returns (bool) {  
        uint price = priceFeed.getPrice();
        bool recoveryMode = checkRecoveryMode();

        if (recoveryMode == true) {
            uint i;
            while (i < n) {
                address user = sortedCDPs.getLast();
                uint collRatio = getCurrentICR(user, price);
                // attempt to close CDP
                liquidate(user);
                /* Break loop if the system has left recovery mode and all active CDPs are 
                above the MCR, or if the loop reaches the first CDP in the sorted list  */
                if ((checkRecoveryMode() == false && collRatio >= MCR) || (user == sortedCDPs.getFirst())) { break; }
                i++;
            }
            return true;

        } else if (recoveryMode == false) {
            uint i;
            while (i < n) {
                address user = sortedCDPs.getLast();
                uint collRatio = getCurrentICR(user, price);

                // Close CDPs if it is under-collateralized
                if (collRatio < MCR) {
                    liquidate(user);
                } else break;
                
                // Break loop if you reach the first CDP in the sorted list 
                if (user == sortedCDPs.getFirst()) { break ;}
                i++;
            }       
        }
        return true;
    }

    // Redeem as much collateral as possible from _cdpUser's CDP in exchange for CLV up to _maxCLVamount
    function redeemCollateralFromCDP(
        address _cdpUser,
        uint _maxCLVamount,
        uint _price,
        address _partialRedemptionHint,
        uint _partialRedemptionHintICR
    )
        internal returns (uint)
    {
        // Determine the remaining amount (lot) to be redeemed, capped by the entire debt of the CDP
        uint CLVLot = DeciMath.getMin(_maxCLVamount, CDPs[_cdpUser].debt); 
        
        // Pure division to integer
        uint ETHLot = CLVLot.mul(1e18).div(_price);
        
        // Decrease the debt and collateral of the current CDP according to the lot and corresponding ETH to send
        uint newDebt = (CDPs[_cdpUser].debt).sub(CLVLot);
        uint newColl = (CDPs[_cdpUser].coll).sub(ETHLot);

        if (newDebt == 0) {
            // No debt left in the CDP, therefore new ICR must be "infinite".
            // Passing zero as hint will cause sortedCDPs to descend the list from the head, which is the correct insert position.
            sortedCDPs.reInsert(_cdpUser, 2**256 - 1, _price, address(0), address(0)); 
        } else {
            uint newICR = computeICR(newColl, newDebt, _price);

            // Check if the provided hint is fresh. If not, we bail since trying to reinsert without a good hint will almost
            // certainly result in running out of gas.
            if (newICR != _partialRedemptionHintICR) return 0;

            sortedCDPs.reInsert(_cdpUser, newICR, _price, _partialRedemptionHint, _partialRedemptionHint);
        }

        CDPs[_cdpUser].debt = newDebt;
        CDPs[_cdpUser].coll = newColl;
        updateStakeAndTotalStakes(_cdpUser);

        // Burn the calculated lot of CLV and send the corresponding ETH to _msgSender()
        poolManager.redeemCollateral(_msgSender(), CLVLot, ETHLot); 

        emit CDPUpdated(
                        _cdpUser,
                        newDebt,
                        newColl,
                        CDPs[_cdpUser].stake
                        ); 

        return CLVLot;
    }

    function validFirstRedemptionHint(address _firstRedemptionHint, uint _price) internal view returns (bool) {
        if (_firstRedemptionHint == address(0) ||
            !sortedCDPs.contains(_firstRedemptionHint) ||
            getCurrentICR(_firstRedemptionHint, _price) < MCR
        ) {
            return false;
        }

        address nextCDP = sortedCDPs.getNext(_firstRedemptionHint);
        return nextCDP == address(0) || getCurrentICR(nextCDP, _price) < MCR;
    }

    /* Send _CLVamount CLV to the system and redeem the corresponding amount of collateral from as many CDPs as are needed to fill the redemption
     request.  Applies pending rewards to a CDP before reducing its debt and coll.

    Note that if _amount is very large, this function can run out of gas. This can be easily avoided by splitting the total _amount
    in appropriate chunks and calling the function multiple times.

    All CDPs that are redeemed from -- with the likely exception of the last one -- will end up with no debt left, therefore they will be
    reinsterted at the top of the sortedCDPs list. If the last CDP does have some remaining debt, the reinsertion could be anywhere in the
    list, therefore it requires a hint. A frontend should use getRedemptionHints() to calculate what the ICR of this CDP will be
    after redemption, and pass a hint for its position in the sortedCDPs list along with the ICR value that the hint was found for.

    If another transaction modifies the list between calling getRedemptionHints() and passing the hints to redeemCollateral(), it
    is very likely that the last (partially) redeemed CDP would end up with a different ICR than what the hint is for. In this case the
    redemption will stop after the last completely redeemed CDP and the sender will keep the remaining CLV amount, which they can attempt
    to redeem later.
     */
    function redeemCollateral(
        uint _CLVamount,
        address _firstRedemptionHint,
        address _partialRedemptionHint,
        uint _partialRedemptionHintICR
    )
        public returns (bool)
    {
        uint remainingCLV = _CLVamount;
        uint price = priceFeed.getPrice();
        address currentCDPuser;

        if (validFirstRedemptionHint(_firstRedemptionHint, price)) {
            currentCDPuser = _firstRedemptionHint;
        } else {
            currentCDPuser = sortedCDPs.getLast();

            while (currentCDPuser != address(0) && getCurrentICR(currentCDPuser, price) < MCR) {
                currentCDPuser = sortedCDPs.getPrev(currentCDPuser);
            }
        }

        // Loop through the CDPs starting from the one with lowest collateral ratio until _amount of CLV is exchanged for collateral
        while (currentCDPuser != address(0) && remainingCLV > 0) {
            // Save the address of the CDP preceding the current one, before potentially modifying the list
            address nextUserToCheck = sortedCDPs.getPrev(currentCDPuser);

            applyPendingRewards(currentCDPuser);

            uint CLVLot = redeemCollateralFromCDP(
                currentCDPuser,
                remainingCLV,
                price,
                _partialRedemptionHint,
                _partialRedemptionHintICR
            );

            if (CLVLot == 0) break; // Partial redemption hint got out-of-date, therefore we could not redeem from the last CDP

            remainingCLV = remainingCLV.sub(CLVLot);
            currentCDPuser = nextUserToCheck;
        }
    }

    // --- Helper functions ---

    /* getRedemptionHints() - Helper function for redeemCollateral().
     *
     * Find the first and last CDPs that will modified by calling redeemCollateral() with the same _CLVamount and _price,
     * and return the address of the first one and the final ICR of the last one.
     */
    function getRedemptionHints(uint _CLVamount, uint _price)
        public
        view
        returns (address firstRedemptionHint, uint partialRedemptionHintICR)
    {
        uint remainingCLV = _CLVamount;
        address currentCDPuser = sortedCDPs.getLast();

        while (currentCDPuser != address(0) && getCurrentICR(currentCDPuser, _price) < MCR) {
            currentCDPuser = sortedCDPs.getPrev(currentCDPuser);
        }

        firstRedemptionHint = currentCDPuser;

        while (currentCDPuser != address(0) && remainingCLV > 0) {
            uint CLVDebt = CDPs[currentCDPuser].debt.add(computePendingCLVDebtReward(currentCDPuser));

            if (CLVDebt > remainingCLV) {
                uint ETH = CDPs[currentCDPuser].coll.add(computePendingETHReward(currentCDPuser));
                uint newDebt = CLVDebt.sub(remainingCLV);

                uint newColl = ETH.sub(remainingCLV.mul(1e18).div(_price));

                partialRedemptionHintICR = computeICR(newColl, newDebt, _price);

                break;
            } else {
                remainingCLV = remainingCLV.sub(CLVDebt);
            }

            currentCDPuser = sortedCDPs.getPrev(currentCDPuser);
        }
    }

     /* getApproxHint() - return address of a CDP that is, on average, (length / numTrials) positions away in the 
    sortedCDPs list from the correct insert position of the CDP to be inserted. 
    
    Note: The output address is worst-case O(n) positions away from the correct insert position, however, the function 
    is probabilistic. Input can be tuned to guarantee results to a high degree of confidence, e.g:

    Submitting numTrials = k * sqrt(length), with k = 15 makes it very, very likely that the ouput address will 
    be <= sqrt(length) positions away from the correct insert position.
   
    Note on the use of block.timestamp for random number generation: it is known to be gameable by miners. However, no value 
    transmission depends on getApproxHint() - it is only used to generate hints for efficient list traversal. In this case, 
    there is no profitable exploit.
    */
    function getApproxHint(uint CR, uint numTrials) public view returns(address) {
        require (CDPOwners.length >= 1, "CDPManager: sortedList must not be empty");
        uint price = priceFeed.getPrice();
        address hintAddress = sortedCDPs.getLast();
        uint closestICR = getCurrentICR(hintAddress, price);
        uint diff = getAbsoluteDifference(CR, closestICR);
        uint i = 1;

        while (i < numTrials) {
            uint arrayIndex = getRandomArrayIndex(block.timestamp.add(i), CDPOwners.length);
            address currentAddress = CDPOwners[arrayIndex];
            uint currentICR = getCurrentICR(currentAddress, price);

            // check if abs(current - CR) > abs(closest - CR), and update closest if current is closer
            uint currentDiff = getAbsoluteDifference(currentICR, CR);

            if (currentDiff < diff) {
                closestICR = currentICR;
                diff = currentDiff;
                hintAddress = currentAddress;
            }
            i++;
        }
    return hintAddress;
}

    function getAbsoluteDifference(uint a, uint b) internal view returns(uint) {
        if (a >= b) {
            return a.sub(b);
        } else if (a < b) {
            return b.sub(a);
        }
    }

    // Convert input to pseudo-random uint in range [0, arrayLength - 1]
    function getRandomArrayIndex(uint input, uint _arrayLength) internal view returns(uint) {
        uint randomIndex = uint256(keccak256(abi.encodePacked(input))) % (_arrayLength);
        return randomIndex;
   }

    // Return the current collateral ratio (ICR) of a given CDP. Takes pending coll/debt rewards into account.
    function getCurrentICR(address _user, uint _price) public view returns(uint) {
        uint pendingETHReward = computePendingETHReward(_user); 
        uint pendingCLVDebtReward = computePendingCLVDebtReward(_user); 
        
        uint currentETH = CDPs[_user].coll.add(pendingETHReward); 
        uint currentCLVDebt = CDPs[_user].debt.add(pendingCLVDebtReward); 
       
        uint ICR = computeICR(currentETH, currentCLVDebt, _price);  
        return ICR;
    }

    /* Compute the new collateral ratio, considering the collateral to be removed. Takes pending coll/debt 
    rewards into account. */
    function getNewICRfromCollDecrease(address _user, uint _collDecrease, uint _price) view internal returns(uint) {
        uint pendingETHReward = computePendingETHReward(_user);
        uint pendingCLVDebtReward = computePendingCLVDebtReward(_user);

        uint currentETH = CDPs[_user].coll.add(pendingETHReward);
        uint currentCLVDebt = CDPs[_user].debt.add(pendingCLVDebtReward);

        uint newColl = currentETH.sub(_collDecrease);
        
        return computeICR(newColl, currentCLVDebt, _price);
    }

    /* Compute the new collateral ratio, considering the debt to be added.Takes pending coll/debt rewards into account. */
    function getNewICRfromDebtIncrease(address _user, uint _debtIncrease, uint _price) view internal returns(uint) {
        uint pendingETHReward = computePendingETHReward(_user);
        uint pendingCLVDebtReward = computePendingCLVDebtReward(_user);

        uint currentETH = CDPs[_user].coll.add(pendingETHReward);
        uint currentCLVDebt = CDPs[_user].debt.add(pendingCLVDebtReward);

        uint newCLVDebt = currentCLVDebt.add(_debtIncrease);

        return computeICR(currentETH, newCLVDebt, _price);
    } 

    /*  Deprecrated function - liquidations now do not consider the pending SP gain, and
    are now conditional only on the raw ICR. */

    // function getNewICRFromPendingSPGain(address _user, uint price) internal returns (uint) {
    //     // Get rewards from direct distributions
    //     uint pendingETHReward = computePendingETHReward(_user);
    //     uint pendingCLVDebtReward = computePendingCLVDebtReward(_user);

    //     // Get ETH Gain from StabilityPool deposit
    //     uint ETHGainFromSP = poolManager.getCurrentETHGain(_user);
        
    //     uint newColl = CDPs[_user].coll.add(pendingETHReward).add(ETHGainFromSP);
    //     uint newCLVDebt = CDPs[_user].debt.add(pendingCLVDebtReward);

    //     uint newICR = computeICR(newColl, newCLVDebt, price);
    //     return newICR;
    // }

    function computeICR(uint _coll, uint _debt, uint _price) view internal returns(uint) {
        // Check if the total debt is higher than 0, to avoid division by 0
        if (_debt > 0) {

            // Pure division to decimal
            uint newCollRatio = _coll.mul(_price).div(_debt);

            return newCollRatio;
        }
        // Return the maximal value for uint256 if the CDP has a debt of 0
        else {
            return 2**256 - 1; 
        }
    }

    // Add the user's coll and debt rewards earned from liquidations, to their CDP
    function applyPendingRewards(address _user) internal returns(bool) {
        if (rewardSnapshots[_user].ETH == L_ETH) { return false; }
        require(CDPs[_user].status == Status.active, "CDPManager: user must have an active CDP"); 

        // Compute pending rewards
        uint pendingETHReward = computePendingETHReward(_user); 
        uint pendingCLVDebtReward = computePendingCLVDebtReward(_user);  

        // Apply pending rewards
        CDPs[_user].coll = CDPs[_user].coll.add(pendingETHReward);  
        CDPs[_user].debt = CDPs[_user].debt.add(pendingCLVDebtReward); 

        // Tell PM to transfer from DefaultPool to ActivePool when user claims rewards.
        poolManager.applyPendingRewards(pendingCLVDebtReward, pendingETHReward); 

        updateRewardSnapshots(_user); // 5259 (no rewards)
        return true;
    }

    // Update user's snapshots of L_ETH and L_CLVDebt to reflect the current values
    function updateRewardSnapshots(address _user) internal returns(bool) {
        rewardSnapshots[_user].ETH = L_ETH; 
        rewardSnapshots[_user].CLVDebt = L_CLVDebt; 
        return true;
    }
    
    // Get the user's pending accumulated ETH reward, earned by its stake
    function computePendingETHReward(address _user) internal view returns(uint) {
        uint snapshotETH = rewardSnapshots[_user].ETH; 
        uint rewardPerUnitStaked = L_ETH.sub(snapshotETH); 
        
        if ( rewardPerUnitStaked == 0 ) { return 0; }
       
        uint stake = CDPs[_user].stake;
        
        uint pendingETHReward = stake.mul(rewardPerUnitStaked).div(1e18);

        return pendingETHReward;
    }

     // Get the user's pending accumulated CLV reward, earned by its stake
    function computePendingCLVDebtReward(address _user) internal view returns(uint) {
        uint snapshotCLVDebt = rewardSnapshots[_user].CLVDebt;  
        uint rewardPerUnitStaked = L_CLVDebt.sub(snapshotCLVDebt); 
       
        if ( rewardPerUnitStaked == 0 ) { return 0; }
       
        uint stake =  CDPs[_user].stake; 
      
        uint pendingCLVDebtReward = stake.mul(rewardPerUnitStaked).div(1e18);
     
        return pendingCLVDebtReward;
    }

    // Remove use's stake from the totalStakes sum, and set their stake to 0
    function removeStake(address _user) internal returns (bool) {
        uint stake = CDPs[_user].stake;
        totalStakes = totalStakes.sub(stake);
        CDPs[_user].stake = 0;
    }

    // Update user's stake based on their latest collateral value
    function updateStakeAndTotalStakes(address _user) internal returns(bool) {
        uint newStake = computeNewStake(CDPs[_user].coll); 
        uint oldStake = CDPs[_user].stake;
        CDPs[_user].stake = newStake;
        totalStakes = totalStakes.sub(oldStake).add(newStake);

        return true;
    }

    function computeNewStake(uint _coll) internal view returns (uint) {
        uint stake;
        if (totalCollateralSnapshot == 0) {
            stake = _coll;
        } else {
            stake = _coll.mul(totalStakesSnapshot).div(totalCollateralSnapshot);
        }
     return stake;
    }

    function redistributeCollAndDebt(uint _coll, uint _debt) internal returns (bool) {
        if (_debt > 0) {
            if (totalStakes > 0) {
                /*If debt could not be offset entirely, add the coll and debt rewards-per-unit-staked 
                to the running totals. */
              
                // Division with correction
                uint ETHNumerator = _coll.mul(1e18).add(lastETHError_Redistribution);
                uint CLVDebtNumerator = _debt.mul(1e18).add(lastCLVDebtError_Redistribution);

                uint ETHRewardPerUnitStaked = ETHNumerator.div(totalStakes);
                uint CLVDebtRewardPerUnitStaked = CLVDebtNumerator.div(totalStakes);

                lastETHError_Redistribution = ETHNumerator.sub(ETHRewardPerUnitStaked.mul(totalStakes));
                lastCLVDebtError_Redistribution = CLVDebtNumerator.sub(CLVDebtRewardPerUnitStaked.mul(totalStakes));

                L_ETH = L_ETH.add(ETHRewardPerUnitStaked);
                L_CLVDebt = L_CLVDebt.add(CLVDebtRewardPerUnitStaked);
            }
            // Transfer coll and debt from ActivePool to DefaultPool
            poolManager.liquidate(_debt, _coll);
        } 
    }

    function closeCDP(address _user) internal returns (bool) {
        CDPs[_user].status = Status.closed;
        CDPs[_user].coll = 0;
        CDPs[_user].debt = 0;
        
        sortedCDPs.remove(_user);
        removeCDPOwner(_user);
       
        return true;
    }

    // Update the snapshots of system stakes & system collateral
    function updateSystemSnapshots() internal returns (bool) {
        totalStakesSnapshot = totalStakes;

        /* The total collateral snapshot is the sum of all active collateral and all pending rewards
       (ActivePool ETH + DefaultPool ETH), immediately after the liquidation occurs. */
        uint activeColl = activePool.getETH();
        uint liquidatedColl = defaultPool.getETH();
        totalCollateralSnapshot = activeColl.add(liquidatedColl);

        return true;
    }

    // Updates snapshots of system stakes and system collateral, excluding a given collateral remainder from the calculation
     function updateSystemSnapshots_excludeCollRemainder(uint _collRemainder) internal returns (bool) {
        totalStakesSnapshot = totalStakes;

        uint activeColl = activePool.getETH();
        uint liquidatedColl = defaultPool.getETH();
        totalCollateralSnapshot = activeColl.sub(_collRemainder).add(liquidatedColl);

        return true;
    }
  
     /* Remove a CDP owner from the CDPOwners array, preserving array length but not order. Deleting owner 'B' does the following: 
    [A B C D E] => [A E C D], and updates E's CDP struct to point to its new array index. */
    function removeCDPOwner(address _user) internal returns(bool) {
        require(CDPs[_user].status == Status.closed, "CDPManager: CDP is still active");

        uint index = CDPs[_user].arrayIndex;   
        address addressToMove = CDPOwners[CDPOwners.length - 1];
       
        CDPOwners[index] = addressToMove;   
        CDPs[addressToMove].arrayIndex = index;   
        CDPOwners.length--;  
    }

    // Get the dollar value of collateral, as a duint
    function getUSDValue(uint _coll, uint _price) public view returns (uint) {
        uint usdValue = _price.mul(_coll).div(1e18);

        return usdValue;
    }

    function getNewTCR(uint _collIncrease, uint _debtIncrease, uint _price) internal view returns (uint) {
        uint activeColl = activePool.getETH();
        uint activeDebt = activePool.getCLV();
        uint liquidatedColl = defaultPool.getETH();
        uint closedDebt = defaultPool.getCLV();

        uint totalCollateral = activeColl.add(liquidatedColl).add(_collIncrease);
        uint newTotalDebt = activeDebt.add(closedDebt).add(_debtIncrease);

        uint newTCR = computeICR(totalCollateral, newTotalDebt, _price);
        return newTCR;
    }

    function getNewTCRFromDecrease(uint _collDecrease, uint _debtDecrease, uint _price) internal view returns (uint) {
        uint activeColl = activePool.getETH();
        uint activeDebt = activePool.getCLV();
        uint liquidatedColl = defaultPool.getETH();
        uint closedDebt = defaultPool.getCLV();

        uint totalCollateral = activeColl.add(liquidatedColl).sub(_collDecrease);
        uint newTotalDebt = activeDebt.add(closedDebt).sub(_debtDecrease);

        uint newTCR = computeICR(totalCollateral, newTotalDebt, _price);
        return newTCR;
    }

    function checkRecoveryMode() public view returns (bool){
        uint price = priceFeed.getPrice();

        uint activeColl = activePool.getETH();
        uint activeDebt = activePool.getCLV();
        uint liquidatedColl = defaultPool.getETH();
        uint closedDebt = defaultPool.getCLV();

        uint totalCollateral = activeColl.add(liquidatedColl);
        uint totalDebt = activeDebt.add(closedDebt); 

        uint TCR = computeICR(totalCollateral, totalDebt, price); 
        
        if (TCR < CCR) {
            return true;
        } else {
            return false;
        }
    }
}<|MERGE_RESOLUTION|>--- conflicted
+++ resolved
@@ -477,11 +477,7 @@
                 updateStakeAndTotalStakes(_user);
                
                 uint newICR = getCurrentICR(_user, price);
-<<<<<<< HEAD
-              
-=======
           
->>>>>>> 1e2dff52
                 sortedCDPs.reInsert(_user, newICR, price, _user, _user); 
             }
         } 
