pragma solidity 0.5.16;

import './Interfaces/IPool.sol';
import "./Dependencies/SafeMath.sol";
import "./Dependencies/Ownable.sol";
import "./Dependencies/console.sol";

contract DefaultPool is Ownable, IPool {
    using SafeMath for uint256;

    address public poolManagerAddress;
    address public activePoolAddress;
    uint256 internal ETH;  // deposited ether tracker
    uint256 internal CLVDebt;  // total outstanding CDP debt

<<<<<<< HEAD
=======
    // --- Modifiers ---

    modifier onlyPoolManager {
        require(_msgSender() == poolManagerAddress, "DefaultPool:  Caller is not the PoolManager");
        _;
    }

    modifier onlyActivePool {
        require(_msgSender() == activePoolAddress, "DefaultPool: Caller is not ActivePool");
        _;
    }

>>>>>>> 6b920c43
    // --- Dependency setters ---

    function setAddresses(
        address _poolManagerAddress,
        address _activePoolAddress
    )
        external
        onlyOwner
    {
        poolManagerAddress = _poolManagerAddress;
        activePoolAddress = _activePoolAddress;

        emit PoolManagerAddressChanged(_poolManagerAddress);
        emit ActivePoolAddressChanged(_activePoolAddress);

        _renounceOwnership();
    }

    // --- Getters for public variables. Required by IPool interface ---

    function getETH() external view returns (uint) {
        return ETH;
    }

    function getCLVDebt() external view returns (uint) {
        return CLVDebt;
    }

    // --- Pool functionality ---

    function sendETH(address _account, uint _amount) external {
        _requireCallerIsPoolManager();
        ETH = ETH.sub(_amount); 
         emit EtherSent(_account, _amount);  

        (bool success, ) = _account.call.value(_amount)("");  // use call.value()('') as per Consensys latest advice 
        require(success, "DefaultPool: sending ETH failed");     
    }

    function increaseCLVDebt(uint _amount) external {
        _requireCallerIsPoolManager();
        CLVDebt = CLVDebt.add(_amount);
    }

    function decreaseCLVDebt(uint _amount) external {
        _requireCallerIsPoolManager();
        CLVDebt = CLVDebt.sub(_amount); 
    }

    /* Returns the raw ether balance at DefaultPool address.  
    Not necessarily equal to the ETH state variable - ether can be forcibly sent to contracts. */
    function getRawETHBalance() external view returns (uint) {
        return address(this).balance;
    }

<<<<<<< HEAD
    // --- 'require' functions ---

    function _requireCallerIsPoolManager() internal view {
        require(_msgSender() == poolManagerAddress, "ActivePool: Caller is not the PoolManager");
    }

     function _requireCallerIsPoolManagerOrPool() internal view {
        require(
            _msgSender() == poolManagerAddress || 
            _msgSender() == stabilityPoolAddress || 
            _msgSender() == activePoolAddress, 
            "DefaultPool: Caller is neither the PoolManager nor a Pool");
    }

    // --- Fallback function ---

    function () external payable {
        _requireCallerIsPoolManagerOrPool();
        require(msg.data.length == 0);
=======
    function () external payable onlyActivePool {
>>>>>>> 6b920c43
        ETH = ETH.add(msg.value);
    }
}<|MERGE_RESOLUTION|>--- conflicted
+++ resolved
@@ -13,21 +13,6 @@
     uint256 internal ETH;  // deposited ether tracker
     uint256 internal CLVDebt;  // total outstanding CDP debt
 
-<<<<<<< HEAD
-=======
-    // --- Modifiers ---
-
-    modifier onlyPoolManager {
-        require(_msgSender() == poolManagerAddress, "DefaultPool:  Caller is not the PoolManager");
-        _;
-    }
-
-    modifier onlyActivePool {
-        require(_msgSender() == activePoolAddress, "DefaultPool: Caller is not ActivePool");
-        _;
-    }
-
->>>>>>> 6b920c43
     // --- Dependency setters ---
 
     function setAddresses(
@@ -83,29 +68,20 @@
         return address(this).balance;
     }
 
-<<<<<<< HEAD
     // --- 'require' functions ---
 
     function _requireCallerIsPoolManager() internal view {
         require(_msgSender() == poolManagerAddress, "ActivePool: Caller is not the PoolManager");
     }
 
-     function _requireCallerIsPoolManagerOrPool() internal view {
-        require(
-            _msgSender() == poolManagerAddress || 
-            _msgSender() == stabilityPoolAddress || 
-            _msgSender() == activePoolAddress, 
-            "DefaultPool: Caller is neither the PoolManager nor a Pool");
+    function _requireCallerIsActivePool() internal view {
+        require( _msgSender() == activePoolAddress, "DefaultPool: Caller is not the ActivePool");
     }
 
     // --- Fallback function ---
 
     function () external payable {
-        _requireCallerIsPoolManagerOrPool();
-        require(msg.data.length == 0);
-=======
-    function () external payable onlyActivePool {
->>>>>>> 6b920c43
+        _requireCallerIsActivePool();
         ETH = ETH.add(msg.value);
     }
 }