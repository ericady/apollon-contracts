--- conflicted
+++ resolved
@@ -258,14 +258,11 @@
          * - _getNewICRFromTroveChange, due to SafeMath
          * - _requireICRisAboveMCR
          */
-<<<<<<< HEAD
-        if (!_isDebtIncrease && _debtChange > 0) { _requireLUSDRepaymentAllowed(L.debt, L.rawDebtChange); }
-=======
+
         if (!_isDebtIncrease && _debtChange > 0) {
             _requireLUSDRepaymentAllowed(L.debt, L.rawDebtChange);
             _requireSufficientLUSDBalance(_borrower, L.rawDebtChange);
         }
->>>>>>> f6e285eb
 
         (L.newColl, L.newDebt) = _updateTroveFromAdjustment(_borrower, L.collChange, L.isCollIncrease, L.rawDebtChange, _isDebtIncrease);
         L.stake = troveManager.updateStakeAndTotalStakes(_borrower);
