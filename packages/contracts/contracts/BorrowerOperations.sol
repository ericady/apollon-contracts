--- conflicted
+++ resolved
@@ -125,17 +125,11 @@
 
     // --- Borrower Trove Operations ---
 
-<<<<<<< HEAD
-    function openTrove(uint _maxFee, uint _LUSDAmount, address _upperHint, address _lowerHint) external payable override {
-        uint price = priceFeed.fetchPrice();
-
-=======
     function openTrove(uint _maxFeePercentage, uint _LUSDAmount, address _upperHint, address _lowerHint) external payable override {
         if (_LUSDAmount > 0) {_requireValidMaxFeePercentage(_maxFeePercentage);}
->>>>>>> 9cd32b6f
         _requireTroveisNotActive(msg.sender);
 
-        uint price = priceFeed.getPrice();
+        uint price = priceFeed.fetchPrice();
 
         uint LUSDFee;
         uint rawDebt = _LUSDAmount;
