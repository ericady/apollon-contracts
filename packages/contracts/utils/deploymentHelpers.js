--- conflicted
+++ resolved
@@ -1,3 +1,4 @@
+
 const SortedCDPs = artifacts.require("./SortedCDPs.sol")
 const CDPManager = artifacts.require("./CDPManager.sol")
 const PriceFeed = artifacts.require("./PriceFeed.sol")
@@ -8,18 +9,15 @@
 const FunctionCaller = artifacts.require("./TestContracts/FunctionCaller.sol")
 const BorrowerOperations = artifacts.require("./BorrowerOperations.sol")
 const HintHelpers = artifacts.require("./HintHelpers.sol")
+
 const LQTYStaking = artifacts.require("./LQTYStaking.sol")
 const GrowthToken = artifacts.require("./GrowthToken.sol")
 const LockupContractFactory = artifacts.require("./LockupContractFactory.sol")
 const CommunityIssuance = artifacts.require("./CommunityIssuance.sol")
-
-<<<<<<< HEAD
-const CommunityIssuanceTester = artifacts.require("./GT/CommunityIssuanceTester.sol")
-const StabilityPoolTester = artifacts.require("./StabilityPoolTester.sol")
-=======
 const GrowthTokenTester = artifacts.require("./GrowthTokenTester.sol")
 const CommunityIssuanceTester = artifacts.require("./CommunityIssuanceTester.sol")
->>>>>>> 462030cb
+
+const StabilityPoolTester = artifacts.require("./StabilityPoolTester.sol")
 const ActivePoolTester = artifacts.require("./ActivePoolTester.sol")
 const DefaultPoolTester = artifacts.require("./DefaultPoolTester.sol")
 const MathTester = artifacts.require("./MathTester.sol")
@@ -141,12 +139,7 @@
       communityIssuance,
       growthToken
     }
-<<<<<<< HEAD
-    return GTContracts
-=======
-
     return LQTYContracts
->>>>>>> 462030cb
   }
 
   static async deployLQTYTesterContractsBuidler() {
@@ -224,33 +217,20 @@
       communityIssuance,
       growthToken
     }
-<<<<<<< HEAD
-    return GTContracts
+    return LQTYContracts
   }
 
   static async deployCLVToken(contracts) {
     contracts.clvToken = await CLVToken.new(
-=======
-
-    return LQTYContracts
+      contracts.cdpManager.address,
+      contracts.stabilityPool.address,
+      contracts.borrowerOperations.address
+    )
+    return contracts
   }
 
   // Connect contracts to their dependencies
   static async connectCoreContracts(contracts, LQTYContracts) {
-
-    // set contracts in the CLVToken contract
-    await contracts.clvToken.setAddresses(
-      contracts.borrowerOperations.address,
->>>>>>> 462030cb
-      contracts.cdpManager.address,
-      contracts.stabilityPool.address,
-      contracts.borrowerOperations.address
-    )
-    return contracts
-  }
-
-  // Connect contracts to their dependencies
-  static async connectCoreContracts(contracts, GTContracts) {
 
     // set CDPManager addr in SortedCDPs
     await contracts.sortedCDPs.setParams(
