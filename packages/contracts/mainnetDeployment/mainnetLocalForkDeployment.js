--- conflicted
+++ resolved
@@ -1,23 +1,7 @@
-<<<<<<< HEAD
-const { secrets } = require("../secrets.js");
-const { UniswapV2Factory } = require("./ABIs/UniswapV2Factory.js")
-const { UniswapV2Pair } = require("./ABIs/UniswapV2Pair.js")
-const { UniswapV2Router02 } = require("./ABIs/UniswapV2Router02.js")
-const { ChainlinkAggregatorV3Interface } = require("./ABIs/ChainlinkAggregatorV3Interface.js")
-const { ERC20Abi } = require("./ABIs/ERC20.js")
-const mdh = require("../utils/mainnetDeploymentHelpers.js")
-const { TestHelper: th, TimeValues: timeVals } = require("../utils/testHelpers.js")
-const { externalAddrs, liquityAddrs, beneficiaries } = require("./mainnetAddresses.js")
-const { dec } = th
-
-const toBigNum = ethers.BigNumber.from
-const delay = ms => new Promise(res => setTimeout(res, ms));
-=======
 const { mainnetDeploy } = require('./mainnetDeployment.js')
 const ETH_WHALE = "0x53d284357ec70ce289d6d64134dfac8e511c8a3d"
 const TEST_DEPLOYER_PRIVATEKEY = '0xbbfbee4961061d506ffbb11dfea64eba16355cbf1d9c29613126ba7fec0aed5d'
 const { liquityAddrsTest } = require("./mainnetAddresses.js")
->>>>>>> bb8c2dfd
 
 async function main() {
     const deployerWallet = new ethers.Wallet(TEST_DEPLOYER_PRIVATEKEY, ethers.provider)
@@ -42,265 +26,11 @@
 
     // Stop impersonating whale
     await network.provider.request({
-<<<<<<< HEAD
-      method: "hardhat_stopImpersonatingAccount",
-      params: [externalAddrs.ETH_WHALE]}
-    )
-
-    deployerETHBalance = await ethers.provider.getBalance(deployerWallet.address)
-    console.log(`deployer's ETH balance before deployments: ${deployerETHBalance}`)
-
-    // Deploy core logic contracts
-    const liquityCore = await mdh.deployLiquityCoreMainnet(deployerWallet, externalAddrs.TELLOR_MASTER)
-    // await mdh.logContractObjects(liquityCore)
-
-    // Check Uniswap Pair LUSD-ETH pair before pair creation
-    let LUSDWETHPairAddr = await uniswapV2Factory.getPair(liquityCore.lusdToken.address, externalAddrs.WETH_ERC20)
-    let WETHLUSDPairAddr = await uniswapV2Factory.getPair(externalAddrs.WETH_ERC20, liquityCore.lusdToken.address)
-    console.log(`LUSD-WETH pair contract address before Uniswap pair creation: ${LUSDWETHPairAddr}`)
-    console.log(`WETH-LUSD pair contract address before Uniswap pair creation: ${WETHLUSDPairAddr}`)
-
-    // Deploy Unipool for LUSD-WETH
-    const tx = await uniswapV2Factory.createPair(
-      externalAddrs.WETH_ERC20, 
-      liquityCore.lusdToken.address
-    )
-
-    // Check Uniswap Pair LUSD-WETH pair after pair creation (forwards and backwards should have same address)
-    LUSDWETHPairAddr = await uniswapV2Factory.getPair(liquityCore.lusdToken.address, externalAddrs.WETH_ERC20)
-    WETHLUSDPairAddr = await uniswapV2Factory.getPair(externalAddrs.WETH_ERC20, liquityCore.lusdToken.address)
-    console.log(`LUSD-WETH pair contract address after Uniswap pair creation: ${LUSDWETHPairAddr}`)
-    console.log(`WETH-LUSD pair contract address after Uniswap pair creation: ${WETHLUSDPairAddr}`)
-
-    // Deploy Unipool
-    const unipool = await mdh.deployUnipoolMainnet()
-    console.log(`unipool address: ${unipool.address}`)
-  
-    const LQTYContracts = await mdh.deployLQTYContractsMainnet(
-      liquityAddrs.TEST_GENERAL_SAFE, 
-      unipool.address,
-      deployerWallet
-    )
-    
-    await mdh.connectCoreContractsMainnet(liquityCore, LQTYContracts, externalAddrs.CHAINLINK_ETHUSD_PROXY)
-    await mdh.connectLQTYContractsMainnet(LQTYContracts)
-    await mdh.connectLQTYContractsToCoreMainnet(LQTYContracts, liquityCore)
-
-    // Connect Unipool to LQTYToken and the LUSD-WETH pair address, with a 6 week duration
-    const LPRewardsDuration = timeVals.SECONDS_IN_SIX_WEEKS
-    await mdh.connectUnipoolMainnet(unipool, LQTYContracts, LUSDWETHPairAddr, LPRewardsDuration)
-    
-    // Log LQTY and Unipool addresses
-    await mdh.logContractObjects(LQTYContracts)
-    console.log(`Unipool address: ${unipool.address}`)
-
-    let latestBlock = await ethers.provider.getBlockNumber()
-    let now = (await ethers.provider.getBlock(latestBlock)).timestamp 
-
-    console.log(`time now: ${now}`)
-    const oneYearFromNow = (now + timeVals.SECONDS_IN_ONE_YEAR).toString()
-    console.log(`time oneYearFromNow: ${oneYearFromNow}`)
-
-    // Deploy LockupContracts
-    const lockupContracts = {}
-
-    for (const [investor, investorAddr] of Object.entries(beneficiaries)) {
-      const txResponse = await LQTYContracts.lockupContractFactory.deployLockupContract(investorAddr, oneYearFromNow)
-      const txReceipt = await ethers.provider.getTransactionReceipt(txResponse.hash)
-     
-      const address = await txReceipt.logs[0].address // The deployment event emitted from the LC itself is is the first of two events, so this is its address 
-      lockupContracts[investor] = await th.getLCFromAddress(address) 
-    }
-
-    // --- TESTS AND CHECKS  (Extract to new file) ---
-
-    // TODO: Check chainlink proxy price directly ---
-
-    const chainlinkProxy = new ethers.Contract(
-      externalAddrs.CHAINLINK_ETHUSD_PROXY, 
-      ChainlinkAggregatorV3Interface, 
-      deployerWallet
-    )
-
-    // Get latest price
-    const price = await chainlinkProxy.latestAnswer()
-    console.log(`current Chainlink price: ${price}`)
-
-    // TODO: Check Tellor price directly
-
-    // --- Lockup Contracts ---
-
-    // Check lockup contracts exist for each beneficiary with correct unlock time
-    for (investor of Object.keys(lockupContracts)) {
-      const lockupContract = lockupContracts[investor]
-      const onChainBeneficiary = await lockupContract.beneficiary()
-      const unlockTime = await lockupContract.unlockTime()
-
-      console.log(
-        `lockupContract addr: ${th.squeezeAddr(lockupContract.address)},
-        beneficiary: ${investor},
-        beneficiary addr: ${th.squeezeAddr(beneficiaries[investor])},
-        on-chain beneficiary addr: ${th.squeezeAddr(onChainBeneficiary)}
-        unlockTime: ${unlockTime}
-        `
-      )
-    }
-    // --- LQTY allowances of different addresses ---
-
-    // Unipool
-    const unipoolLQTYBal = await LQTYContracts.lqtyToken.balanceOf(unipool.address)
-    console.log(`Unipool LQTY balance: ${unipoolLQTYBal}`)
-
-    // Deployer (TODO: replace with multisig)
-    const lqtyDeployerBal = await LQTYContracts.lqtyToken.balanceOf(liquityAddrs.TEST_DEPLOYER)
-    console.log(`LQTY Deployer balance: ${lqtyDeployerBal}`)
-
-    // Bounties/hackathons
-    const generalSafeBal = await LQTYContracts.lqtyToken.balanceOf(liquityAddrs.TEST_DEPLOYER)
-    console.log(`General Safe balance: ${generalSafeBal}`)
-
-    // CommunityIssuance contract
-    const communityIssuanceBal = await LQTYContracts.lqtyToken.balanceOf(LQTYContracts.communityIssuance.address)
-    console.log(`CommunityIssuance balance: ${communityIssuanceBal}`)
-
-    // --- PriceFeed ---
-
-    // Check Pricefeed's status and last good price
-    const lastGoodPrice = await liquityCore.priceFeed.lastGoodPrice()
-    const priceFeedInitialStatus = await liquityCore.priceFeed.status()
-    console.log(`PriceFeed first stored price: ${lastGoodPrice}`)
-    console.log(`PriceFeed initial status: ${priceFeedInitialStatus}`)
-
-    // Check PriceFeed's & TellorCaller's stored addresses
-
-    const priceFeedCLAddress = await liquityCore.priceFeed.priceAggregator()
-    const priceFeedTellorCallerAddress = await liquityCore.priceFeed.tellorCaller()
-    console.log(`PriceFeed's stored Chainlink address: ${priceFeedCLAddress}`)
-    console.log(`PriceFeed's stored TellorCaller address: ${priceFeedTellorCallerAddress}`)
-    
-    // console.log(`TellorCaller's TellorMaster address: ${tellorCallerTellorMasterAddress}`)
-    // const tellorCallerTellorMasterAddress = await liquityCore.tellorCaller.tellor() // TODO: Make tellor public in TellorCaller
-   
-    // --- Unipool ---
-
-    // Check Unipool's LUSD-ETH Uniswap Pair address
-    const unipoolUniswapPairAddr = await unipool.uniToken()
-    console.log(`Unipool's stored LUSD-ETH Uniswap Pair address: ${unipoolUniswapPairAddr}`)
-
-    // --- Sorted Troves ---
-
-    // Check max size
-    const sortedTrovesMaxSize = (await liquityCore.sortedTroves.data())[2]
-    console.log(`SortedTroves current max size:  ${sortedTrovesMaxSize}`)
-
-    // TODO: Make first LUSD-ETH liquidity provision 
-     // Open trove
-     let _3kLUSDWithdrawal = th.dec(3000, 18) // 3000 LUSD
-     let _3ETHcoll = th.dec(3, 'ether') // 3 ETH
-     await liquityCore.borrowerOperations.openTrove(th._100pct, _3kLUSDWithdrawal, th.ZERO_ADDRESS, th.ZERO_ADDRESS, {value: _3ETHcoll } )
-    
-    // Check deployer now has an open trove
-     console.log(`deployer is in sorted list after making trove: ${await liquityCore.sortedTroves.contains(deployerWallet.address)}`)
- 
-     const deployerTrove = await liquityCore.troveManager.Troves(deployerWallet.address)
-     console.log(`deployer debt: ${deployerTrove[0]}`)
-     console.log(`deployer coll: ${deployerTrove[1]}`)
-     console.log(`deployer stake: ${deployerTrove[2]}`)
-     console.log(`deployer status: ${deployerTrove[3]}`)
-     
- 
-     // Check deployer has LUSD
-     const deployerLUSDBal = await liquityCore.lusdToken.balanceOf(deployerWallet.address)
-     console.log(`deployer's LUSD balance: ${deployerLUSDBal}`)
- 
-    // TODO: Check Uniswap pool has 0 LUSD and ETH reserves
-    const LUSDETHPair = await new ethers.Contract(
-      LUSDWETHPairAddr,
-      UniswapV2Pair.abi, 
-      deployerWallet
-    )
-
-    const token0Addr = await LUSDETHPair.token0()
-    const token1Addr =  await LUSDETHPair.token1()
-    console.log(`LUSD-ETH Pair token 0: ${th.squeezeAddr(token0Addr)},
-    LUSDToken contract addr: ${th.squeezeAddr(liquityCore.lusdToken.address)}`)
-    console.log(`LUSD-ETH Pair token 1: ${th.squeezeAddr(token1Addr)},
-    LUSDToken contract addr: ${th.squeezeAddr(externalAddrs.WETH_ERC20)}`)
-    
-    // Check initial LUSD-ETH pair reserves before provision
-    let reserves = await LUSDETHPair.getReserves()
-    console.log(`LUSD-ETH Pair's LUSD reserves before provision:${reserves[0]}`)
-    console.log(`LUSD-ETH Pair's ETH reserves before provision:${reserves[1]}`)
-
-    // Provide Liquidity to the token pair
-    const uniswapV2Router02 = new ethers.Contract( 
-      externalAddrs.UNIWAP_V2_ROUTER02, 
-      UniswapV2Router02.abi, 
-      deployerWallet
-    )
-
-    // Give router an allowance for LUSD
-    await liquityCore.lusdToken.increaseAllowance(uniswapV2Router02.address, dec(10000, 18))
-
-    // Check Router's spending allowance
-    const routerLUSDAllowanceFromDeployer = await liquityCore.lusdToken.allowance(deployerWallet.address, uniswapV2Router02.address)
-    console.log(`router's spending allowance for deployer's LUSD: ${routerLUSDAllowanceFromDeployer}`)
-
-    // Initial liquidity provision: 1 ETH, and equal value of LUSD
-    const LP_ETH = dec(1, 'ether')
-
-    // Convert 8-digit CL price to 18 and multiply by ETH amount
-    const LUSDAmount = toBigNum(price)
-      .mul(toBigNum(dec(1, 10)))
-      .mul(toBigNum(LP_ETH))
-      .div(toBigNum(dec(1, 18))) 
-
-    const minLUSDAmount = LUSDAmount.sub(toBigNum(dec(100, 18))) 
-   
-    latestBlock = await ethers.provider.getBlockNumber()
-    now = (await ethers.provider.getBlock(latestBlock)).timestamp 
-    let tenMinsFromNow = now + (60 * 60 * 10)
-
-    // Add liquidity to LUSD-ETH pair
-    await uniswapV2Router02.addLiquidityETH(
-      liquityCore.lusdToken.address, // address of LUSD token
-      LUSDAmount, // LUSD provision
-      minLUSDAmount, // minimum LUSD provision
-      LP_ETH, // minimum ETH provision
-      deployerWallet.address, // address to send LP tokens to
-      tenMinsFromNow, // deadline for this tx
-      {
-        value: dec(1, 'ether'),
-        gasLimit: 5000000 // For some reason, ethers can't estimate gas for this tx
-      }
-    )
-    
-    // Check LUSD-ETH reserves after liquidity provision:
-    reserves = await LUSDETHPair.getReserves()
-    console.log(`LUSD-ETH Pair's LUSD reserves after provision:${reserves[0]}`)
-    console.log(`LUSD-ETH Pair's ETH reserves after provision:${reserves[1]}`)
-
-    // --- TODO: Check LP staking is working ---
-
-    // Check deployer's LP tokens
-    const deployerLPTokenBal = await LUSDETHPair.balanceOf(deployerWallet.address)
-    console.log(`deployer's LP token balance: ${deployerLPTokenBal}`)
-
-    // Stake most of deployer's LP tokens in Unipool
-    // *** This overflows?  Should be able to stake
-    await unipool.stake(1)
-
-    await delay(60000) // wait 1 minute
-
-    const earnedLQTY = await unipool.earned(deployerWallet.address)
-    console.log(`deployer's earned LQTY from Unipool after ~1minute: ${earnedLQTY}`)
-=======
         method: "hardhat_stopImpersonatingAccount",
         params: [ETH_WHALE]
     })
 
     await mainnetDeploy(ethers.provider, deployerWallet, liquityAddrsTest)
->>>>>>> bb8c2dfd
 }
 
 main()
