const deploymentHelper = require("../utils/deploymentHelpers.js")
const testHelpers = require("../utils/testHelpers.js")
const BorrowerOperationsTester = artifacts.require("./BorrowerOperationsTester.sol")
const NonPayable = artifacts.require('NonPayable.sol')

const th = testHelpers.TestHelper

const dec = th.dec
const toBN = th.toBN
const mv = testHelpers.MoneyValues
const timeValues = testHelpers.TimeValues

const ZERO_ADDRESS = th.ZERO_ADDRESS
const assertRevert = th.assertRevert

/* NOTE: Some of the borrowing tests do not test for specific LUSD fee values. They only test that the 
 * fees are non-zero when they should occur, and that they decay over time.
 *
 * Specific LUSD fee values will depend on the final fee schedule used, and the final choice for
 *  the parameter MINUTE_DECAY_FACTOR in the TroveManager, which is still TBD based on economic
 * modelling.
 * 
 */ 

contract('BorrowerOperations', async accounts => {

  const [
    owner, alice, bob, carol, dennis, whale,
    A, B, C, D, E,
    // defaulter_1, defaulter_2,
    frontEnd_1, frontEnd_2, frontEnd_3] = accounts;
    
    const bountyAddress = accounts[998]
    const lpRewardsAddress = accounts[999]

  // const frontEnds = [frontEnd_1, frontEnd_2, frontEnd_3]

  let priceFeed
  let lusdToken
  let sortedTroves
  let troveManager
  let activePool
  let stabilityPool
  let defaultPool
  let borrowerOperations

  let contracts

  let LUSD_GAS_COMPENSATION

  before(async () => {

  })

  beforeEach(async () => {
    contracts = await deploymentHelper.deployLiquityCore()
    contracts.borrowerOperations = await BorrowerOperationsTester.new()
    contracts = await deploymentHelper.deployLUSDToken(contracts)
    const LQTYContracts = await deploymentHelper.deployLQTYContracts(bountyAddress, lpRewardsAddress)

    priceFeed = contracts.priceFeedTestnet
    lusdToken = contracts.lusdToken
    sortedTroves = contracts.sortedTroves
    troveManager = contracts.troveManager
    activePool = contracts.activePool
    stabilityPool = contracts.stabilityPool
    defaultPool = contracts.defaultPool
    borrowerOperations = contracts.borrowerOperations
    hintHelpers = contracts.hintHelpers

    lqtyStaking = LQTYContracts.lqtyStaking
    lqtyToken = LQTYContracts.lqtyToken
    communityIssuance = LQTYContracts.communityIssuance
    lockupContractFactory = LQTYContracts.lockupContractFactory

    await deploymentHelper.connectLQTYContracts(LQTYContracts)
    await deploymentHelper.connectCoreContracts(contracts, LQTYContracts)
    await deploymentHelper.connectLQTYContractsToCore(LQTYContracts, contracts)
  
    LUSD_GAS_COMPENSATION = await borrowerOperations.LUSD_GAS_COMPENSATION()
  })

  it("addColl(): Increases the activePool ETH and raw ether balance by correct amount", async () => {

    await borrowerOperations.openTrove(0, 0, alice, alice, { from: alice, value: dec(1, 'ether') })

    const activePool_ETH_Before = await activePool.getETH()
    const activePool_RawEther_Before = await web3.eth.getBalance(activePool.address)
    assert.equal(activePool_ETH_Before, dec(1, 'ether'))
    assert.equal(activePool_RawEther_Before, dec(1, 'ether'))

    await borrowerOperations.addColl(alice, alice, { from: alice, value: dec(1, 'ether') })

    const activePool_ETH_After = await activePool.getETH()
    const activePool_RawEther_After = await web3.eth.getBalance(activePool.address)
    assert.equal(activePool_ETH_After, dec(2, 'ether'))
    assert.equal(activePool_RawEther_After, dec(2, 'ether'))
  })

  it("addColl(), active Trove: adds the correct collateral amount to the Trove", async () => {
    // alice creates a Trove and adds first collateral
    await borrowerOperations.openTrove(0, 0, alice, alice, { from: alice, value: dec(1, 'ether') })

    const alice_Trove_Before = await troveManager.Troves(alice)
    coll_Before = alice_Trove_Before[1]
    const status_Before = alice_Trove_Before[3]

    // check coll and status before
    assert.equal(coll_Before, dec(1, 'ether'))
    assert.equal(status_Before, 1)

    // Alice adds second collateral
    await borrowerOperations.addColl(alice, alice, { from: alice, value: dec(1, 'ether') })

    const alice_Trove_After = await troveManager.Troves(alice)
    const coll_After = alice_Trove_After[1]
    const status_After = alice_Trove_After[3]

    // check coll increases by correct amount,and status remains active
    assert.equal(coll_After, dec(2, 'ether'))
    assert.equal(status_After, 1)
  })

  it("addColl(), active Trove: Trove is in sortedList before and after", async () => {
    // alice creates a Trove and adds first collateral
    await borrowerOperations.openTrove(0, 0, alice, alice, { from: alice, value: dec(1, 'ether') })

    // check Alice is in list before
    const aliceTroveInList_Before = await sortedTroves.contains(alice)
    const listIsEmpty_Before = await sortedTroves.isEmpty()
    assert.equal(aliceTroveInList_Before, true)
    assert.equal(listIsEmpty_Before, false)

    await borrowerOperations.addColl(alice, alice, { from: alice, value: dec(1, 'ether') })

    // check Alice is still in list after
    const aliceTroveInList_After = await sortedTroves.contains(alice)
    const listIsEmpty_After = await sortedTroves.isEmpty()
    assert.equal(aliceTroveInList_After, true)
    assert.equal(listIsEmpty_After, false)
  })

  it("addColl(), active Trove: updates the stake and updates the total stakes", async () => {
    //  Alice creates initial Trove with 1 ether
    await borrowerOperations.openTrove(0, 0, alice, alice, { from: alice, value: dec(1, 'ether') })

    const alice_Trove_Before = await troveManager.Troves(alice)
    const alice_Stake_Before = alice_Trove_Before[2].toString()
    const totalStakes_Before = (await troveManager.totalStakes()).toString()

    assert.equal(alice_Stake_Before, '1000000000000000000')
    assert.equal(totalStakes_Before, '1000000000000000000')

    // Alice tops up Trove collateral with 2 ether
    await borrowerOperations.addColl(alice, alice, { from: alice, value: dec(2, 'ether') })

    // Check stake and total stakes get updated
    const alice_Trove_After = await troveManager.Troves(alice)
    const alice_Stake_After = alice_Trove_After[2].toString()
    const totalStakes_After = (await troveManager.totalStakes()).toString()

    assert.equal(alice_Stake_After, '3000000000000000000')
    assert.equal(totalStakes_After, '3000000000000000000')
  })

  it("addColl(), active Trove: applies pending rewards and updates user's L_ETH, L_LUSDDebt snapshots", async () => {
    // --- SETUP ---
    // Alice adds 15 ether, Bob adds 5 ether, Carol adds 1 ether.  Withdraw 90/90/170 LUSD (+ 10 LUSD for gas compensation)
    const LUSDwithdrawal_A = toBN(dec(90, 18))
    const LUSDwithdrawal_B = toBN(dec(90, 18))
    const LUSDwithdrawal_C = toBN(dec(170, 18))

    await borrowerOperations.openTrove(0, LUSDwithdrawal_A, alice, alice, { from: alice, value: dec(15, 'ether') })
    await borrowerOperations.openTrove(0, LUSDwithdrawal_B, bob, bob, { from: bob, value: dec(5, 'ether') })
    await borrowerOperations.openTrove(0, LUSDwithdrawal_C, carol, carol, { from: carol, value: dec(1, 'ether') })

    // --- TEST ---

    // price drops to 1ETH:100LUSD, reducing Carol's ICR below MCR
    await priceFeed.setPrice('100000000000000000000');

    // Close Carol's Trove, liquidating her 1 ether and 180LUSD.
    const tx = await troveManager.liquidate(carol, { from: owner });
    const liquidatedDebt_C = th.getEmittedLiquidatedDebt(tx)
    const liquidatedColl_C = th.getEmittedLiquidatedColl(tx)

    assert.isFalse(await sortedTroves.contains(carol))

    const L_ETH = await troveManager.L_ETH()
    const L_LUSDDebt = await troveManager.L_LUSDDebt()

    // check Alice and Bob's reward snapshots are zero before they alter their Troves
    const alice_rewardSnapshot_Before = await troveManager.rewardSnapshots(alice)
    const alice_ETHrewardSnapshot_Before = alice_rewardSnapshot_Before[0]
    const alice_LUSDDebtRewardSnapshot_Before = alice_rewardSnapshot_Before[1]

    const bob_rewardSnapshot_Before = await troveManager.rewardSnapshots(bob)
    const bob_ETHrewardSnapshot_Before = bob_rewardSnapshot_Before[0]
    const bob_LUSDDebtRewardSnapshot_Before = bob_rewardSnapshot_Before[1]

    assert.equal(alice_ETHrewardSnapshot_Before, 0)
    assert.equal(alice_LUSDDebtRewardSnapshot_Before, 0)
    assert.equal(bob_ETHrewardSnapshot_Before, 0)
    assert.equal(bob_LUSDDebtRewardSnapshot_Before, 0)

    // Alice and Bob top up their Troves
    await borrowerOperations.addColl(alice, alice, { from: alice, value: dec(5, 'ether') })
    await borrowerOperations.addColl(bob, bob, { from: bob, value: dec(1, 'ether') })

    /* Check that both alice and Bob have had pending rewards applied in addition to their top-ups. 
    
    When Carol defaulted, her liquidated debt and coll was distributed to A and B in proportion to their 
    collateral shares.  
    */
    const expectedCollReward_A = liquidatedColl_C.mul(toBN(dec(15, 'ether'))).div(toBN(dec(20, 'ether')))
    const expectedDebtReward_A = liquidatedDebt_C.mul(toBN(dec(15, 'ether'))).div(toBN(dec(20, 'ether')))
    const expectedCollReward_B = liquidatedColl_C.mul(toBN(dec(5, 'ether'))).div(toBN(dec(20, 'ether')))
    const expectedDebtReward_B = liquidatedDebt_C.mul(toBN(dec(5, 'ether'))).div(toBN(dec(20, 'ether')))

    const alice_Trove_After = await troveManager.Troves(alice)
    const alice_LUSDDebt_After = alice_Trove_After[0]
    const alice_Coll_After = alice_Trove_After[1]

    const bob_Trove_After = await troveManager.Troves(bob)
    const bob_LUSDDebt_After = bob_Trove_After[0]
    const bob_Coll_After = bob_Trove_After[1]

    // Expect Alice coll = 15 + 5  + reward
    // Expect Bob coll = 5 + 1 + reward
    assert.isAtMost(th.getDifference(alice_Coll_After, toBN(dec(20, 'ether')).add(expectedCollReward_A)), 100)
    assert.isAtMost(th.getDifference(alice_LUSDDebt_After, LUSDwithdrawal_A.add(expectedDebtReward_A).add(toBN(dec(10, 18)))), 100)

    assert.isAtMost(th.getDifference(bob_Coll_After, toBN(dec(6, 'ether')).add(expectedCollReward_B)), 100)
    assert.isAtMost(th.getDifference(bob_LUSDDebt_After, LUSDwithdrawal_B.add(expectedDebtReward_B).add(toBN(dec(10, 18)))), 100)

    /* After top up, both Alice and Bob's snapshots of the rewards-per-unit-staked metrics should be updated
    to the latest values of L_ETH and L_LUSDDebt */
    const alice_rewardSnapshot_After = await troveManager.rewardSnapshots(alice)
    const alice_ETHrewardSnapshot_After = alice_rewardSnapshot_After[0]
    const alice_LUSDDebtRewardSnapshot_After = alice_rewardSnapshot_After[1]

    const bob_rewardSnapshot_After = await troveManager.rewardSnapshots(bob)
    const bob_ETHrewardSnapshot_After = bob_rewardSnapshot_After[0]
    const bob_LUSDDebtRewardSnapshot_After = bob_rewardSnapshot_After[1]

    assert.isAtMost(th.getDifference(alice_ETHrewardSnapshot_After, L_ETH), 100)
    assert.isAtMost(th.getDifference(alice_LUSDDebtRewardSnapshot_After, L_LUSDDebt), 100)
    assert.isAtMost(th.getDifference(bob_ETHrewardSnapshot_After, L_ETH), 100)
    assert.isAtMost(th.getDifference(bob_LUSDDebtRewardSnapshot_After, L_LUSDDebt), 100)
  })

  // it("addColl(), active Trove: adds the right corrected stake after liquidations have occured", async () => {
  //  // TODO - check stake updates for addColl/withdrawColl/adustTrove ---

  //   // --- SETUP ---
  //   // A,B,C add 15/5/5 ETH, withdraw 100/100/900 LUSD
  //   await borrowerOperations.openTrove(0, dec(100, 18), alice, alice, { from: alice, value: dec(15, 'ether') })
  //   await borrowerOperations.openTrove(0, dec(100, 18), bob, bob, { from: bob, value: dec(4, 'ether') })
  //   await borrowerOperations.openTrove(0, dec(900, 18), carol, carol, { from: carol, value: dec(5, 'ether') })

  //   await borrowerOperations.openTrove(0, 0, dennis, dennis, { from: dennis, value: dec(1, 'ether') })
  //   // --- TEST ---

  //   // price drops to 1ETH:100LUSD, reducing Carol's ICR below MCR
  //   await priceFeed.setPrice('100000000000000000000');

  //   // close Carol's Trove, liquidating her 5 ether and 900LUSD.
  //   await troveManager.liquidate(carol, { from: owner });

  //   // dennis tops up his trove by 1 ETH
  //   await borrowerOperations.addColl(dennis, dennis, { from: dennis, value: dec(1, 'ether') })

  //   /* Check that Dennis's recorded stake is the right corrected stake, less than his collateral. A corrected 
  //   stake is given by the formula: 

  //   s = totalStakesSnapshot / totalCollateralSnapshot 

  //   where snapshots are the values immediately after the last liquidation.  After Carol's liquidation, 
  //   the ETH from her Trove has now become the totalPendingETHReward. So:

  //   totalStakes = (alice_Stake + bob_Stake + dennis_orig_stake ) = (15 + 4 + 1) =  20 ETH.
  //   totalCollateral = (alice_Collateral + bob_Collateral + dennis_orig_coll + totalPendingETHReward) = (15 + 4 + 1 + 5)  = 25 ETH.

  //   Therefore, as Dennis adds 1 ether collateral, his corrected stake should be:  s = 2 * (20 / 25 ) = 1.6 ETH */
  //   const dennis_Trove = await troveManager.Troves(dennis)

  //   const dennis_Stake = dennis_Trove[2]
  //   console.log(dennis_Stake.toString())

  //   assert.isAtMost(th.getDifference(dennis_Stake), 100)
  // })

  it("addColl(), reverts if trove is non-existent or closed", async () => {
    // A, B open troves
    await borrowerOperations.openTrove(0, 0, alice, alice, { from: alice, value: dec(1, 'ether') })
    await borrowerOperations.openTrove(0, dec(100, 18), bob, bob, { from: bob, value: dec(1, 'ether') })

    // Carol attempts to add collateral to her non-existent trove
    try {
      const txCarol = await borrowerOperations.addColl(carol, carol, { from: carol, value: dec(1, 'ether') })
      assert.isFalse(txCarol.receipt.status)
    } catch (error) {
      assert.include(error.message, "revert")
      assert.include(error.message, "Trove does not exist or is closed")
    }

    // Price drops
    await priceFeed.setPrice(dec(100, 18))

    // Bob gets liquidated
    await troveManager.liquidate(bob)

    assert.isFalse(await sortedTroves.contains(bob))

    // Bob attempts to add collateral to his closed trove
    try {
      const txBob = await borrowerOperations.addColl(bob, bob, { value: dec(1, 'ether') })
      assert.isFalse(txBob.receipt.status)
    } catch (error) {
      assert.include(error.message, "revert")
      assert.include(error.message, "Trove does not exist or is closed")
    }
  })

  it('addColl(): can add collateral in Recovery Mode', async () => {
    await borrowerOperations.openTrove(0, 0, alice, alice, { from: alice, value: dec(1, 'ether') })
    await borrowerOperations.withdrawLUSD(0, dec(100, 18), alice, alice, { from: alice })

    assert.isFalse(await troveManager.checkRecoveryMode())

    await priceFeed.setPrice('105000000000000000000')

    assert.isTrue(await troveManager.checkRecoveryMode())

    await borrowerOperations.addColl(alice, alice, { from: alice, value: dec(1, 'ether') })

    // Check Alice's collateral
    const alice_collateral = (await troveManager.Troves(alice))[1].toString()
    assert.equal(alice_collateral, dec(2, 'ether'))
  })


  // --- withdrawColl() ---

  // reverts when calling address does not have active trove  
  it("withdrawColl(): reverts when calling address does not have active trove", async () => {
    await borrowerOperations.openTrove(0, 0, alice, alice, { from: alice, value: dec(1, 'ether') })
    await borrowerOperations.openTrove(0, 0, bob, bob, { from: bob, value: dec(1, 'ether') })

    // Bob successfully withdraws some coll
    const txBob = await borrowerOperations.withdrawColl(dec(100, 'finney'), bob, bob, { from: bob })
    assert.isTrue(txBob.receipt.status)

    // Carol with no active trove attempts to withdraw
    try {
      const txCarol = await borrowerOperations.withdrawColl(dec(1, 'ether'), carol, carol, { from: carol })
      assert.isFalse(txCarol.receipt.status)
    } catch (err) {
      assert.include(err.message, "revert")
    }
  })

  it("withdrawColl(): reverts when system is in Recovery Mode", async () => {
    await borrowerOperations.openTrove(0, 0, alice, alice, { from: alice, value: dec(1, 'ether') })
    await borrowerOperations.openTrove(0, 0, bob, bob, { from: bob, value: dec(1, 'ether') })
    await borrowerOperations.withdrawLUSD(0, dec(100, 18), alice, alice, { from: alice })
    await borrowerOperations.withdrawLUSD(0, dec(100, 18), bob, bob, { from: bob })

    assert.isFalse(await troveManager.checkRecoveryMode())

    // Withdrawal possible when recoveryMode == false
    const txAlice = await borrowerOperations.withdrawColl(1000, alice, alice, { from: alice })
    assert.isTrue(txAlice.receipt.status)

    await priceFeed.setPrice('105000000000000000000')

    assert.isTrue(await troveManager.checkRecoveryMode())

    //Check withdrawal impossible when recoveryMode == true
    try {
      const txBob = await borrowerOperations.withdrawColl(1000, bob, bob, { from: bob })
      assert.isFalse(txBob.receipt.status)
    } catch (err) {
      assert.include(err.message, "revert")
    }
  })

  it("withdrawColl(): reverts when requested ETH withdrawal is > the trove's collateral", async () => {
    await borrowerOperations.openTrove(0, 0, alice, alice, { from: alice, value: dec(1, 'ether') })
    await borrowerOperations.openTrove(0, 0, bob, bob, { from: bob, value: dec(1, 'ether') })
    await borrowerOperations.openTrove(0, 0, carol, carol, { from: carol, value: dec(1, 'ether') })

    // Carol withdraws exactly all her collateral
    await assertRevert(
      borrowerOperations.withdrawColl('1000000000000000000', carol, carol, { from: carol }),
      'BorrowerOps: An operation that would result in ICR < MCR is not permitted'
    )

    // Bob attempts to withdraw 1 wei more than his collateral
    try {
      const txBob = await borrowerOperations.withdrawColl('1000000000000000001', bob, bob, { from: bob })
      assert.isFalse(txBob.receipt.status)
    } catch (err) {
      assert.include(err.message, "revert")
    }
  })

  it("withdrawColl(): reverts when withdrawal would bring the user's ICR < MCR", async () => {
    await priceFeed.setPrice(dec(100, 18))
    const price = await priceFeed.getPrice()

    await borrowerOperations.openTrove(0, 0, whale, whale, { from: whale, value: dec(10, 'ether') })

    await borrowerOperations.openTrove(0, 0, alice, alice, { from: alice, value: dec(1, 'ether') })
    await borrowerOperations.openTrove(0, 0, bob, bob, { from: bob, value: dec(1, 'ether') })

    const LUSDwithdrawal_A = await dec(40, 18)
    const LUSDwithdrawal_B = await dec(40, 18)
    await borrowerOperations.withdrawLUSD(0, LUSDwithdrawal_A, alice, alice, { from: alice })
    await borrowerOperations.withdrawLUSD(0, LUSDwithdrawal_B, bob, bob, { from: bob })


    // Alice withdraws 0.45 ether, leaving 0.55 remaining. Her ICR = (0.55*100)/50 = 110%.
    const txAlice = await borrowerOperations.withdrawColl('450000000000000000', alice, alice, { from: alice })
    assert.isTrue(txAlice.receipt.status)

    // Bob attempts to withdraws 0.46 ether, Which would leave him with 0.54 coll and ICR = (0.54*100)/50 = 108%.
    try {
      const txBob = await borrowerOperations.withdrawColl('460000000000000000', bob, bob, { from: bob })
      assert.isFalse(txBob.receipt.status)
    } catch (err) {
      assert.include(err.message, "revert")
    }
  })

  it("withdrawColl(): reverts if system is in Recovery Mode", async () => {
    // --- SETUP ---
    await borrowerOperations.openTrove(0, 0, alice, alice, { from: alice, value: dec(3, 'ether') })
    await borrowerOperations.openTrove(0, 0, bob, bob, { from: bob, value: dec(3, 'ether') })

    //  Alice and Bob withdraw such that the TCR is ~150%
    await borrowerOperations.withdrawLUSD(0, '390000000000000000000', alice, alice, { from: alice })
    await borrowerOperations.withdrawLUSD(0, '390000000000000000000', bob, bob, { from: bob })

    const TCR = (await troveManager.getTCR()).toString()
    assert.equal(TCR, '1500000000000000000')

    // --- TEST ---

    // price drops to 1ETH:150LUSD, reducing TCR below 150%
    await priceFeed.setPrice('150000000000000000000');

    //Alice tries to withdraw collateral during Recovery Mode
    try {
      const txData = await borrowerOperations.withdrawColl('1', alice, alice, { from: alice })
      assert.isFalse(txData.receipt.status)
    } catch (err) {
      assert.include(err.message, 'revert')
    }
  })

  it("withdrawColl(): doesn’t allow a user to completely withdraw all collateral from their Trove (due to gas compensation)", async () => {
    await borrowerOperations.openTrove(0, 0, whale, whale, { from: whale, value: dec(100, 'ether') })
    await borrowerOperations.openTrove(0, 0, alice, alice, { from: alice, value: dec(100, 'finney') })

    // Alice attempts to withdraw all collateral
    await assertRevert(
      borrowerOperations.withdrawColl(dec(100, 'finney'), alice, alice, { from: alice }),
      'BorrowerOps: An operation that would result in ICR < MCR is not permitted'
    )
  })

  it("withdrawColl(): cannot withdraw all collateral (due to gas compensation)", async () => {
    // Open Troves
    await borrowerOperations.openTrove(0, 0, whale, whale, { from: whale, value: dec(100, 'ether') })
    await borrowerOperations.openTrove(0, 0, alice, alice, { from: alice, value: dec(1, 'ether') })

    // Check Trove is active
    const alice_Trove_Before = await troveManager.Troves(alice)
    const status_Before = alice_Trove_Before[3]
    assert.equal(status_Before, 1)
    assert.isTrue(await sortedTroves.contains(alice))

    // Withdraw all the collateral in the Trove
    await assertRevert(
      borrowerOperations.withdrawColl(dec(1, 'ether'), alice, alice, { from: alice }),
      'BorrowerOps: An operation that would result in ICR < MCR is not permitted'
    )
  })

  it("withdrawColl(): leaves the Trove active when the user withdraws less than all the collateral", async () => {
    // Open Trove 
    await borrowerOperations.openTrove(0, 0, alice, alice, { from: alice, value: dec(1, 'ether') })

    // Check Trove is active
    const alice_Trove_Before = await troveManager.Troves(alice)
    const status_Before = alice_Trove_Before[3]
    assert.equal(status_Before, 1)
    assert.isTrue(await sortedTroves.contains(alice))

    // Withdraw some collateral
    await borrowerOperations.withdrawColl(dec(100, 'finney'), alice, alice, { from: alice })

    // Check Trove is still active
    const alice_Trove_After = await troveManager.Troves(alice)
    const status_After = alice_Trove_After[3]
    assert.equal(status_After, 1)
    assert.isTrue(await sortedTroves.contains(alice))
  })

  it("withdrawColl(): reduces the Trove's collateral by the correct amount", async () => {
    await borrowerOperations.openTrove(0, 0, alice, alice, { from: alice, value: dec(2, 'ether') })

    // check before -  Alice has 2 ether in Trove 
    const alice_Trove_Before = await troveManager.Troves(alice)
    const coll_Before = alice_Trove_Before[1]
    assert.equal(coll_Before, dec(2, 'ether'))

    // Alice withdraws 1 ether
    await borrowerOperations.withdrawColl(dec(1, 'ether'), alice, alice, { from: alice })

    // Check 1 ether remaining
    const alice_Trove_After = await troveManager.Troves(alice)
    const coll_After = alice_Trove_After[1]
    assert.equal(coll_After, dec(1, 'ether'))
  })

  it("withdrawColl(): reduces ActivePool ETH and raw ether by correct amount", async () => {
    await borrowerOperations.openTrove(0, 0, alice, alice, { from: alice, value: dec(2, 'ether') })

    // check before
    const activePool_ETH_before = await activePool.getETH()
    const activePool_RawEther_before = await web3.eth.getBalance(activePool.address)
    assert.equal(activePool_ETH_before, dec(2, 'ether'))
    assert.equal(activePool_RawEther_before, dec(2, 'ether'))

    await borrowerOperations.withdrawColl(dec(1, 'ether'), alice, alice, { from: alice })

    // check after
    const activePool_ETH_After = await activePool.getETH()
    const activePool_RawEther_After = await web3.eth.getBalance(activePool.address)
    assert.equal(activePool_ETH_After, dec(1, 'ether'))
    assert.equal(activePool_RawEther_After, dec(1, 'ether'))
  })

  it("withdrawColl(): updates the stake and updates the total stakes", async () => {
    //  Alice creates initial Trove with 2 ether
    await borrowerOperations.openTrove(0, 0, alice, alice, { from: alice, value: dec(2, 'ether') })

    const alice_Trove_Before = await troveManager.Troves(alice)
    const alice_Stake_Before = alice_Trove_Before[2].toString()
    const totalStakes_Before = (await troveManager.totalStakes()).toString()

    assert.equal(alice_Stake_Before, '2000000000000000000')
    assert.equal(totalStakes_Before, '2000000000000000000')

    // Alice withdraws 1 ether
    await borrowerOperations.withdrawColl(dec(1, 'ether'), alice, alice, { from: alice })

    // Check stake and total stakes get updated
    const alice_Trove_After = await troveManager.Troves(alice)
    const alice_Stake_After = alice_Trove_After[2].toString()
    const totalStakes_After = (await troveManager.totalStakes()).toString()

    assert.equal(alice_Stake_After, '1000000000000000000')
    assert.equal(totalStakes_After, '1000000000000000000')
  })

  it("withdrawColl(): sends the correct amount of ETH to the user", async () => {
    await borrowerOperations.openTrove(0, 0, alice, alice, { from: alice, value: dec(2, 'ether') })

    const alice_ETHBalance_Before = web3.utils.toBN(await web3.eth.getBalance(alice))
    await borrowerOperations.withdrawColl(dec(1, 'ether'), alice, alice, { from: alice, gasPrice: 0 })

    const alice_ETHBalance_After = web3.utils.toBN(await web3.eth.getBalance(alice))
    const balanceDiff = alice_ETHBalance_After.sub(alice_ETHBalance_Before)

    //   assert.equal(balanceDiff.toString(), dec(1, 'ether'))
  })

  it("withdrawColl(): applies pending rewards and updates user's L_ETH, L_LUSDDebt snapshots", async () => {
    // --- SETUP ---
    // Alice adds 15 ether, Bob adds 5 ether, Carol adds 1 ether
    await borrowerOperations.openTrove(0, 0, alice, alice, { from: alice, value: dec(15, 'ether') })
    await borrowerOperations.openTrove(0, 0, bob, bob, { from: bob, value: dec(5, 'ether') })
    await borrowerOperations.openTrove(0, 0, bob, bob, { from: carol, value: dec(1, 'ether') })

    // Alice and Bob withdraw 90LUSD, Carol withdraws 170LUSD (+10 LUSD for gas compensation)
    const LUSDwithdrawal_A = await toBN(dec(90, 18))
    const LUSDwithdrawal_B = await toBN(dec(90, 18))
    const LUSDwithdrawal_C = await toBN(dec(170, 18))

    await borrowerOperations.withdrawLUSD(0, LUSDwithdrawal_A, alice, alice, { from: alice })
    await borrowerOperations.withdrawLUSD(0, LUSDwithdrawal_B, bob, bob, { from: bob })
    await borrowerOperations.withdrawLUSD(0, LUSDwithdrawal_C, carol, carol, { from: carol })

    // --- TEST ---

    // price drops to 1ETH:100LUSD, reducing Carol's ICR below MCR
    await priceFeed.setPrice('100000000000000000000');

    // close Carol's Trove, liquidating her 1 ether and 180LUSD.
    const liquidationTx_C = await troveManager.liquidate(carol, { from: owner });
    const [liquidatedDebt_C, liquidatedColl_C, gasComp_C] = th.getEmittedLiquidationValues(liquidationTx_C)

    const L_ETH = await troveManager.L_ETH()
    const L_LUSDDebt = await troveManager.L_LUSDDebt()

    // check Alice and Bob's reward snapshots are zero before they alter their Troves
    const alice_rewardSnapshot_Before = await troveManager.rewardSnapshots(alice)
    const alice_ETHrewardSnapshot_Before = alice_rewardSnapshot_Before[0]
    const alice_LUSDDebtRewardSnapshot_Before = alice_rewardSnapshot_Before[1]

    const bob_rewardSnapshot_Before = await troveManager.rewardSnapshots(bob)
    const bob_ETHrewardSnapshot_Before = bob_rewardSnapshot_Before[0]
    const bob_LUSDDebtRewardSnapshot_Before = bob_rewardSnapshot_Before[1]

    assert.equal(alice_ETHrewardSnapshot_Before, 0)
    assert.equal(alice_LUSDDebtRewardSnapshot_Before, 0)
    assert.equal(bob_ETHrewardSnapshot_Before, 0)
    assert.equal(bob_LUSDDebtRewardSnapshot_Before, 0)

    // Alice and Bob withdraw from their Troves
    await borrowerOperations.withdrawColl(dec(5, 'ether'), alice, alice, { from: alice })
    await borrowerOperations.withdrawColl(dec(1, 'ether'), bob, bob, { from: bob })
    /* Check that both alice and Bob have had pending rewards applied in addition to their top-ups. 
    
    When Carol defaulted, her liquidated debt and coll was distributed to A and B in proportion to their 
    collateral shares.  
    */
    const expectedCollReward_A = liquidatedColl_C.mul(toBN(dec(15, 'ether'))).div(toBN(dec(20, 'ether')))
    const expectedDebtReward_A = liquidatedDebt_C.mul(toBN(dec(15, 'ether'))).div(toBN(dec(20, 'ether')))
    const expectedCollReward_B = liquidatedColl_C.mul(toBN(dec(5, 'ether'))).div(toBN(dec(20, 'ether')))
    const expectedDebtReward_B = liquidatedDebt_C.mul(toBN(dec(5, 'ether'))).div(toBN(dec(20, 'ether')))

    const alice_Trove_After = await troveManager.Troves(alice)
    const alice_LUSDDebt_After = alice_Trove_After[0]
    const alice_Coll_After = alice_Trove_After[1]

    const bob_Trove_After = await troveManager.Troves(bob)
    const bob_LUSDDebt_After = bob_Trove_After[0]
    const bob_Coll_After = bob_Trove_After[1]

    // Expect Alice coll = 15 - 5  + reward
    // Expect Bob coll = 5 - 1 + reward
    assert.isAtMost(th.getDifference(alice_Coll_After, toBN(dec(10, 'ether')).add(expectedCollReward_A)), 100)
    assert.isAtMost(th.getDifference(alice_LUSDDebt_After, LUSDwithdrawal_A.add(expectedDebtReward_A).add(toBN(dec(10, 18)))), 100)

    assert.isAtMost(th.getDifference(bob_Coll_After, toBN(dec(4, 'ether')).add(expectedCollReward_B)), 100)
    assert.isAtMost(th.getDifference(bob_LUSDDebt_After, LUSDwithdrawal_B.add(expectedDebtReward_B).add(toBN(dec(10, 18)))), 100)

    /* After top up, both Alice and Bob's snapshots of the rewards-per-unit-staked metrics should be updated
    to the latest values of L_ETH and L_LUSDDebt */
    const alice_rewardSnapshot_After = await troveManager.rewardSnapshots(alice)
    const alice_ETHrewardSnapshot_After = alice_rewardSnapshot_After[0]
    const alice_LUSDDebtRewardSnapshot_After = alice_rewardSnapshot_After[1]

    const bob_rewardSnapshot_After = await troveManager.rewardSnapshots(bob)
    const bob_ETHrewardSnapshot_After = bob_rewardSnapshot_After[0]
    const bob_LUSDDebtRewardSnapshot_After = bob_rewardSnapshot_After[1]

    assert.isAtMost(th.getDifference(alice_ETHrewardSnapshot_After, L_ETH), 100)
    assert.isAtMost(th.getDifference(alice_LUSDDebtRewardSnapshot_After, L_LUSDDebt), 100)
    assert.isAtMost(th.getDifference(bob_ETHrewardSnapshot_After, L_ETH), 100)
    assert.isAtMost(th.getDifference(bob_LUSDDebtRewardSnapshot_After, L_LUSDDebt), 100)
  })

  // --- withdrawLUSD() ---

  it("withdrawLUSD(): decays a non-zero base rate", async () => {
    await borrowerOperations.openTrove(0, 0, A, A, { from: whale, value: dec(100, 'ether') })

    await borrowerOperations.openTrove(0, dec(30, 18), A, A, { from: A, value: dec(1, 'ether') })
    await borrowerOperations.openTrove(0, dec(40, 18), B, B, { from: B, value: dec(1, 'ether') })
    await borrowerOperations.openTrove(0, dec(50, 18), C, C, { from: C, value: dec(1, 'ether') })

    // console.log(`activePool raw ETH bal: ${await web3.eth.getBalance(activePool.address)}`)
    // console.log(`activePool ETH tracker: ${await activePool.getETH()}`)
    // console.log(`activePool in TroveManager: ${await troveManager.activePool()}`)

    // A redeems 10 LUSD
    await th.redeemCollateral(A, contracts, dec(10, 18))

    // Check A's balance has decreased by 10 LUSD
    assert.equal(await lusdToken.balanceOf(A), dec(20, 18))

    // Check baseRate is now non-zero
    const baseRate_1 = await troveManager.baseRate()
    assert.isTrue(baseRate_1.gt(toBN('0')))

    // 2 hours pass
    th.fastForwardTime(7200, web3.currentProvider)

    // D withdraws LUSD
    await borrowerOperations.openTrove(0, 0, D, D, { from: D, value: dec(5, 'ether') })
    await borrowerOperations.withdrawLUSD(0, dec(37, 18), D, D, { from: D })

    // Check baseRate has decreased
    const baseRate_2 = await troveManager.baseRate()
    assert.isTrue(baseRate_2.lt(baseRate_1))

    // 1 hour passes
    th.fastForwardTime(3600, web3.currentProvider)

    // E opens trove 
    await borrowerOperations.openTrove(0, dec(12, 18), E, E, { from: E, value: dec(3, 'ether') })

    const baseRate_3 = await troveManager.baseRate()
    assert.isTrue(baseRate_3.lt(baseRate_2))
  })

  it("withdrawLUSD(): doesn't change base rate if it is already zero", async () => {
    await borrowerOperations.openTrove(0, 0, A, A, { from: whale, value: dec(100, 'ether') })

    await borrowerOperations.openTrove(0, dec(30, 18), A, A, { from: A, value: dec(1, 'ether') })
    await borrowerOperations.openTrove(0, dec(40, 18), B, B, { from: B, value: dec(1, 'ether') })
    await borrowerOperations.openTrove(0, dec(50, 18), C, C, { from: C, value: dec(1, 'ether') })

    // Check baseRate is zero
    const baseRate_1 = await troveManager.baseRate()
    assert.equal(baseRate_1, '0')

    // 2 hours pass
    th.fastForwardTime(7200, web3.currentProvider)

    // D withdraws LUSD
    await borrowerOperations.openTrove(0, 0, D, D, { from: D, value: dec(5, 'ether') })
    await borrowerOperations.withdrawLUSD(0, dec(37, 18), D, D, { from: D })

    // Check baseRate is still 0
    const baseRate_2 = await troveManager.baseRate()
    assert.equal(baseRate_2, '0')

    // 1 hour passes
    th.fastForwardTime(3600, web3.currentProvider)

    // E opens trove 
    await borrowerOperations.openTrove(0, dec(12, 18), E, E, { from: E, value: dec(3, 'ether') })

    const baseRate_3 = await troveManager.baseRate()
    assert.equal(baseRate_3, '0')
  })

  it("withdrawLUSD(): lastFeeOpTime doesn't update if less time than decay interval has passed since the last fee operation", async () => {
    await borrowerOperations.openTrove(0, 0, A, A, { from: whale, value: dec(100, 'ether') })

    await borrowerOperations.openTrove(0, dec(30, 18), A, A, { from: A, value: dec(1, 'ether') })
    await borrowerOperations.openTrove(0, dec(40, 18), B, B, { from: B, value: dec(1, 'ether') })
    await borrowerOperations.openTrove(0, dec(50, 18), C, C, { from: C, value: dec(1, 'ether') })

    // A redeems 10 LUSD
    await th.redeemCollateral(A, contracts, dec(10, 18))

    // Check A's balance has decreased by 10 LUSD
    assert.equal(await lusdToken.balanceOf(A), dec(20, 18))

    // Check baseRate is now non-zero
    const baseRate_1 = await troveManager.baseRate()
    assert.isTrue(baseRate_1.gt(toBN('0')))

    const lastFeeOpTime_1 = await troveManager.lastFeeOperationTime()

    // 50 seconds pass
    th.fastForwardTime(50, web3.currentProvider)

    // Borrower C triggers a fee
    await borrowerOperations.withdrawLUSD(0, dec(1, 18), C, C, { from: C })

    const lastFeeOpTime_2 = await troveManager.lastFeeOperationTime()

    // Check that the last fee operation time did not update, as borrower D's debt issuance occured
    // since before minimum interval had passed 
    assert.isTrue(lastFeeOpTime_2.eq(lastFeeOpTime_1))

    // 10 seconds passes
    th.fastForwardTime(60, web3.currentProvider)

    // Check that now, at least one minute has passed since lastFeeOpTime_1
    const timeNow = await th.getLatestBlockTimestamp(web3)
    assert.isTrue(toBN(timeNow).sub(lastFeeOpTime_1).gte(60))

    // Borrower C triggers a fee
    await borrowerOperations.withdrawLUSD(0, dec(1, 18), C, C, { from: C })

    const lastFeeOpTime_3 = await troveManager.lastFeeOperationTime()

    // Check that the last fee operation time DID update, as borrower's debt issuance occured
    // after minimum interval had passed 
    assert.isTrue(lastFeeOpTime_3.gt(lastFeeOpTime_1))
  })


  it("withdrawLUSD(): borrower can't grief the baseRate and stop it decaying by issuing debt at higher frequency than the decay granularity", async () => {
    await borrowerOperations.openTrove(0, 0, A, A, { from: whale, value: dec(100, 'ether') })

    await borrowerOperations.openTrove(0, dec(30, 18), A, A, { from: A, value: dec(1, 'ether') })
    await borrowerOperations.openTrove(0, dec(40, 18), B, B, { from: B, value: dec(1, 'ether') })
    await borrowerOperations.openTrove(0, dec(50, 18), C, C, { from: C, value: dec(1, 'ether') })

    // A redeems 10 LUSD
    await th.redeemCollateral(A, contracts, dec(10, 18))

    // Check A's balance has decreased by 10 LUSD
    assert.equal(await lusdToken.balanceOf(A), dec(20, 18))

    // Check baseRate is now non-zero
    const baseRate_1 = await troveManager.baseRate()
    assert.isTrue(baseRate_1.gt(toBN('0')))

    // 59 minutes pass
    th.fastForwardTime(3540, web3.currentProvider)

    // Borrower C triggers a fee, before decay interval has passed
    await borrowerOperations.withdrawLUSD(0, dec(1, 18), C, C, { from: C })

    // 1 minute pass
    th.fastForwardTime(3540, web3.currentProvider)

    // Borrower C triggers another fee
    await borrowerOperations.withdrawLUSD(0, dec(1, 18), C, C, { from: C })

    // Check base rate has decreased even though Borrower tried to stop it decaying
    const baseRate_2 = await troveManager.baseRate()
    assert.isTrue(baseRate_2.lt(baseRate_1))
  })


  it("withdrawLUSD(): borrowing at non-zero base rate sends LUSD fee to LQTY staking contract", async () => {
    // time fast-forwards 1 year, and owner stakes 1 LQTY
    await th.fastForwardTime(timeValues.SECONDS_IN_ONE_YEAR, web3.currentProvider)
    await lqtyToken.approve(lqtyStaking.address, dec(1, 18), { from: owner })
    await lqtyStaking.stake(dec(1, 18), { from: owner })

    await borrowerOperations.openTrove(0, 0, A, A, { from: whale, value: dec(100, 'ether') })

    await borrowerOperations.openTrove(0, dec(30, 18), A, A, { from: A, value: dec(1, 'ether') })
    await borrowerOperations.openTrove(0, dec(40, 18), B, B, { from: B, value: dec(1, 'ether') })
    await borrowerOperations.openTrove(0, dec(50, 18), C, C, { from: C, value: dec(1, 'ether') })

    // A redeems 10 LUSD
    await th.redeemCollateral(A, contracts, dec(10, 18))

    // Check A's balance has decreased by 10 LUSD
    assert.equal(await lusdToken.balanceOf(A), dec(20, 18))

    // Check baseRate is now non-zero
    const baseRate_1 = await troveManager.baseRate()
    assert.isTrue(baseRate_1.gt(toBN('0')))

    // 2 hours pass
    th.fastForwardTime(7200, web3.currentProvider)

    // Check LQTY LUSD balance before == 0
    const lqtyStaking_LUSDBalance_Before = await lusdToken.balanceOf(lqtyStaking.address)
    assert.equal(lqtyStaking_LUSDBalance_Before, '0')

    // D withdraws LUSD
    await borrowerOperations.openTrove(0, 0, D, D, { from: D, value: dec(5, 'ether') })
    await borrowerOperations.withdrawLUSD(0, dec(37, 18), D, D, { from: D })

    // Check LQTY LUSD balance after has increased
    const lqtyStaking_LUSDBalance_After = await lusdToken.balanceOf(lqtyStaking.address)
    assert.isTrue(lqtyStaking_LUSDBalance_After.gt(lqtyStaking_LUSDBalance_Before))
  })

  it("withdrawLUSD(): borrowing at non-zero base records the (drawn debt + fee) on the Trove struct", async () => {
    // time fast-forwards 1 year, and owner stakes 1 LQTY
    await th.fastForwardTime(timeValues.SECONDS_IN_ONE_YEAR, web3.currentProvider)
    await lqtyToken.approve(lqtyStaking.address, dec(1, 18), { from: owner })
    await lqtyStaking.stake(dec(1, 18), { from: owner })

    await borrowerOperations.openTrove(0, 0, A, A, { from: whale, value: dec(100, 'ether') })

    await borrowerOperations.openTrove(0, dec(30, 18), A, A, { from: A, value: dec(1, 'ether') })
    await borrowerOperations.openTrove(0, dec(40, 18), B, B, { from: B, value: dec(1, 'ether') })
    await borrowerOperations.openTrove(0, dec(50, 18), C, C, { from: C, value: dec(1, 'ether') })

    // A redeems 10 LUSD
    await th.redeemCollateral(A, contracts, dec(10, 18))

    // Check A's balance has decreased by 10 LUSD
    assert.equal(await lusdToken.balanceOf(A), dec(20, 18))

    // Check baseRate is now non-zero
    const baseRate_1 = await troveManager.baseRate()
    assert.isTrue(baseRate_1.gt(toBN('0')))

    // 2 hours pass
    th.fastForwardTime(7200, web3.currentProvider)

    // D withdraws LUSD
    const withdrawal_D = toBN(dec(37, 18))

    await borrowerOperations.openTrove(0, 0, D, D, { from: D, value: dec(5, 'ether') })
    const withdrawalTx = await borrowerOperations.withdrawLUSD(0, dec(37, 18), D, D, { from: D })

    const emittedFee = toBN(th.getLUSDFeeFromLUSDBorrowingEvent(withdrawalTx))
    assert.isTrue(emittedFee.gt(toBN('0')))

    const gasComp = toBN(dec(10, 18))

    const newDebt = (await troveManager.Troves(D))[0]

    // console.log(`newDebt ${newDebt}`)
    // console.log(`withdrawal_D ${withdrawal_D}`)
    // console.log(`emittedFee ${emittedFee}`)
    // console.log(`withdrawal_D.add(emittedFee) ${withdrawal_D.add(emittedFee)}`)

    // Check debt on Trove struct equals drawn debt plus emitted fee
    assert.isTrue(newDebt.eq(withdrawal_D.add(emittedFee).add(gasComp)))
  })

  it("withdrawLUSD(): Borrowing at non-zero base rate increases the LQTY staking contract LUSD fees-per-unit-staked", async () => {
    // time fast-forwards 1 year, and owner stakes 1 LQTY
    await th.fastForwardTime(timeValues.SECONDS_IN_ONE_YEAR, web3.currentProvider)
    await lqtyToken.approve(lqtyStaking.address, dec(1, 18), { from: owner })
    await lqtyStaking.stake(dec(1, 18), { from: owner })

    await borrowerOperations.openTrove(0, 0, A, A, { from: whale, value: dec(100, 'ether') })

    await borrowerOperations.openTrove(0, dec(30, 18), A, A, { from: A, value: dec(1, 'ether') })
    await borrowerOperations.openTrove(0, dec(40, 18), B, B, { from: B, value: dec(1, 'ether') })
    await borrowerOperations.openTrove(0, dec(50, 18), C, C, { from: C, value: dec(1, 'ether') })

    // A redeems 10 LUSD
    await th.redeemCollateral(A, contracts, dec(10, 18))

    // Check A's balance has decreased by 10 LUSD
    assert.equal(await lusdToken.balanceOf(A), dec(20, 18))

    // Check baseRate is now non-zero
    const baseRate_1 = await troveManager.baseRate()
    assert.isTrue(baseRate_1.gt(toBN('0')))

    // 2 hours pass
    th.fastForwardTime(7200, web3.currentProvider)

    // Check LQTY contract LUSD fees-per-unit-staked is zero
    const F_LUSD_Before = await lqtyStaking.F_LUSD()
    assert.equal(F_LUSD_Before, '0')

    // D withdraws LUSD
    await borrowerOperations.openTrove(0, 0, D, D, { from: D, value: dec(5, 'ether') })
    await borrowerOperations.withdrawLUSD(0, dec(37, 18), D, D, { from: D })

    // Check LQTY contract LUSD fees-per-unit-staked has increased
    const F_LUSD_After = await lqtyStaking.F_LUSD()
    assert.isTrue(F_LUSD_After.gt(F_LUSD_Before))
  })

  it("withdrawLUSD(): Borrowing at non-zero base rate sends requested amount to the user", async () => {
    // time fast-forwards 1 year, and owner stakes 1 LQTY
    await th.fastForwardTime(timeValues.SECONDS_IN_ONE_YEAR, web3.currentProvider)
    await lqtyToken.approve(lqtyStaking.address, dec(1, 18), { from: owner })
    await lqtyStaking.stake(dec(1, 18), { from: owner })

    await borrowerOperations.openTrove(0, 0, A, A, { from: whale, value: dec(100, 'ether') })

    await borrowerOperations.openTrove(0, dec(30, 18), A, A, { from: A, value: dec(1, 'ether') })
    await borrowerOperations.openTrove(0, dec(40, 18), B, B, { from: B, value: dec(1, 'ether') })
    await borrowerOperations.openTrove(0, dec(50, 18), C, C, { from: C, value: dec(1, 'ether') })

    // A redeems 10 LUSD
    await th.redeemCollateral(A, contracts, dec(10, 18))

    // Check LQTY Staking contract balance before == 0
    const lqtyStaking_LUSDBalance_Before = await lusdToken.balanceOf(lqtyStaking.address)
    assert.equal(lqtyStaking_LUSDBalance_Before, '0')

    // Check A's balance has decreased by 10 LUSD
    assert.equal(await lusdToken.balanceOf(A), dec(20, 18))

    // Check baseRate is now non-zero
    const baseRate_1 = await troveManager.baseRate()
    assert.isTrue(baseRate_1.gt(toBN('0')))

    // 2 hours pass
    th.fastForwardTime(7200, web3.currentProvider)

    // D withdraws LUSD
    await borrowerOperations.openTrove(0, 0, D, D, { from: D, value: dec(5, 'ether') })
    const LUSDRequest_D = toBN(dec(40, 18))
    await borrowerOperations.withdrawLUSD(0, LUSDRequest_D, D, D, { from: D })

    // Check LQTY staking LUSD balance has increased
    const lqtyStaking_LUSDBalance_After = await lusdToken.balanceOf(lqtyStaking.address)
    assert.isTrue(lqtyStaking_LUSDBalance_After.gt(lqtyStaking_LUSDBalance_Before))

    // Check D's LUSD balance now equals their requested LUSD
    const LUSDBalance_D = await lusdToken.balanceOf(D)
    assert.isTrue(LUSDRequest_D.eq(LUSDBalance_D))
  })

  it("withdrawLUSD(): Borrowing at zero base rate does not change LUSD balance of LQTY staking contract", async () => {
    await borrowerOperations.openTrove(0, 0, A, A, { from: whale, value: dec(100, 'ether') })

    await borrowerOperations.openTrove(0, dec(30, 18), A, A, { from: A, value: dec(1, 'ether') })
    await borrowerOperations.openTrove(0, dec(40, 18), B, B, { from: B, value: dec(1, 'ether') })
    await borrowerOperations.openTrove(0, dec(50, 18), C, C, { from: C, value: dec(1, 'ether') })

    // Check baseRate is zero
    const baseRate_1 = await troveManager.baseRate()
    assert.equal(baseRate_1, '0')

    // 2 hours pass
    th.fastForwardTime(7200, web3.currentProvider)

    // Check LQTY LUSD balance before == 0
    const lqtyStaking_LUSDBalance_Before = await lusdToken.balanceOf(lqtyStaking.address)
    assert.equal(lqtyStaking_LUSDBalance_Before, '0')

    // D withdraws LUSD
    await borrowerOperations.openTrove(0, 0, D, D, { from: D, value: dec(5, 'ether') })
    await borrowerOperations.withdrawLUSD(0, dec(37, 18), D, D, { from: D })

    // Check LQTY LUSD balance after == 0
    const lqtyStaking_LUSDBalance_After = await lusdToken.balanceOf(lqtyStaking.address)
    assert.equal(lqtyStaking_LUSDBalance_After, '0')
  })

  it("withdrawLUSD(): Borrowing at zero base rate does not change LQTY staking contract LUSD fees-per-unit-staked", async () => {
    await borrowerOperations.openTrove(0, 0, A, A, { from: whale, value: dec(100, 'ether') })

    await borrowerOperations.openTrove(0, dec(30, 18), A, A, { from: A, value: dec(1, 'ether') })
    await borrowerOperations.openTrove(0, dec(40, 18), B, B, { from: B, value: dec(1, 'ether') })
    await borrowerOperations.openTrove(0, dec(50, 18), C, C, { from: C, value: dec(1, 'ether') })

    // Check baseRate is zero
    const baseRate_1 = await troveManager.baseRate()
    assert.equal(baseRate_1, '0')

    // 2 hours pass
    th.fastForwardTime(7200, web3.currentProvider)

    // Check LQTY LUSD balance before == 0
    const F_LUSD_Before = await lqtyStaking.F_LUSD()
    assert.equal(F_LUSD_Before, '0')

    // D withdraws LUSD
    await borrowerOperations.openTrove(0, 0, D, D, { from: D, value: dec(5, 'ether') })
    await borrowerOperations.withdrawLUSD(0, dec(37, 18), D, D, { from: D })

    // Check LQTY LUSD balance after == 0
    const F_LUSD_After = await lqtyStaking.F_LUSD()
    assert.equal(F_LUSD_After, '0')
  })

  it("withdrawLUSD(): Borrowing at zero base rate sends total requested LUSD to the user", async () => {
    await borrowerOperations.openTrove(0, 0, A, A, { from: whale, value: dec(100, 'ether') })

    await borrowerOperations.openTrove(0, dec(30, 18), A, A, { from: A, value: dec(1, 'ether') })
    await borrowerOperations.openTrove(0, dec(40, 18), B, B, { from: B, value: dec(1, 'ether') })
    await borrowerOperations.openTrove(0, dec(50, 18), C, C, { from: C, value: dec(1, 'ether') })

    // Check baseRate is zero
    const baseRate_1 = await troveManager.baseRate()
    assert.equal(baseRate_1, '0')

    // 2 hours pass
    th.fastForwardTime(7200, web3.currentProvider)


    // D withdraws LUSD
    await borrowerOperations.openTrove(0, 0, D, D, { from: D, value: dec(5, 'ether') })
    const LUSDRequest_D = toBN(dec(40, 18))
    await borrowerOperations.withdrawLUSD(0, LUSDRequest_D, D, D, { from: D })

    // Check D's LUSD balance now equals their requested LUSD
    const LUSDBalance_D = await lusdToken.balanceOf(D)

    assert.isTrue(LUSDRequest_D.eq(LUSDBalance_D))
  })

  it("withdrawLUSD(): reverts when calling address does not have active trove", async () => {
    await borrowerOperations.openTrove(0, 0, alice, alice, { from: alice, value: dec(1, 'ether') })
    await borrowerOperations.openTrove(0, 0, bob, bob, { from: bob, value: dec(1, 'ether') })

    // Bob successfully withdraws LUSD
    const txBob = await borrowerOperations.withdrawLUSD(0, dec(100, 18), bob, bob, { from: bob })
    assert.isTrue(txBob.receipt.status)

    // Carol with no active trove attempts to withdraw LUSD
    try {
      const txCarol = await borrowerOperations.withdrawLUSD(0, dec(100, 18), carol, carol, { from: carol })
      assert.isFalse(txCarol.receipt.status)
    } catch (err) {
      assert.include(err.message, "revert")
    }
  })

  it("withdrawLUSD(): reverts when requested withdrawal amount is zero LUSD", async () => {
    await borrowerOperations.openTrove(0, 0, alice, alice, { from: alice, value: dec(1, 'ether') })
    await borrowerOperations.openTrove(0, 0, bob, bob, { from: bob, value: dec(1, 'ether') })

    // Bob successfully withdraws 1e-18 LUSD
    const txBob = await borrowerOperations.withdrawLUSD(0, 1, bob, bob, { from: bob })
    assert.isTrue(txBob.receipt.status)

    // Alice attempts to withdraw 0 LUSD
    try {
      const txAlice = await borrowerOperations.withdrawLUSD(0, 0, alice, alice, { from: alice })
      assert.isFalse(txAlice.receipt.status)
    } catch (err) {
      assert.include(err.message, "revert")
    }
  })

  it("withdrawLUSD(): reverts when system is in Recovery Mode", async () => {
    await borrowerOperations.openTrove(0, 0, alice, alice, { from: alice, value: dec(1, 'ether') })
    await borrowerOperations.openTrove(0, 0, bob, bob, { from: bob, value: dec(1, 'ether') })

    assert.isFalse(await troveManager.checkRecoveryMode())

    // Withdrawal possible when recoveryMode == false
    const txAlice = await borrowerOperations.withdrawLUSD(0, dec(100, 18), alice, alice, { from: alice })
    assert.isTrue(txAlice.receipt.status)

    await priceFeed.setPrice('50000000000000000000')

    assert.isTrue(await troveManager.checkRecoveryMode())

    //Check LUSD withdrawal impossible when recoveryMode == true
    try {
      const txBob = await borrowerOperations.withdrawLUSD(0, 1, bob, bob, { from: bob })
      assert.isFalse(txBob.receipt.status)
    } catch (err) {
      assert.include(err.message, "revert")
    }
  })

  it("withdrawLUSD(): reverts when withdrawal would bring the trove's ICR < MCR", async () => {
    await borrowerOperations.openTrove(0, 0, alice, alice, { from: alice, value: dec(1, 'ether') })
    await borrowerOperations.openTrove(0, 0, bob, bob, { from: bob, value: dec(1, 'ether') })

    // Alice withdraws to a composite debt of 171 LUSD (+10 LUSD for gas compensation)
    const LUSDwithdrawal_A = "171000000000000000000"
    const txAlice = await borrowerOperations.withdrawLUSD(0, LUSDwithdrawal_A, alice, alice, { from: alice })
    assert.isTrue(txAlice.receipt.status)

    const price = await priceFeed.getPrice()
    const aliceICR = await troveManager.getCurrentICR(alice, price)

    // Check Alice ICR > MCR
    assert.isTrue(aliceICR.gte(web3.utils.toBN("1100000000000000000")))

    // Bob tries to withdraw LUSD that would bring his ICR < MCR
    try {
      const txBob = await borrowerOperations.withdrawLUSD(0, "172000000000000000000", bob, bob, { from: bob })
      assert.isFalse(txBob.receipt.status)
    } catch (err) {
      assert.include(err.message, "revert")
    }
  })

  it("withdrawLUSD(): reverts when a withdrawal would cause the TCR of the system to fall below the CCR", async () => {
    await priceFeed.setPrice(dec(100, 18))
    const price = await priceFeed.getPrice()

    // Alice and Bob creates troves with 3 ETH / 200 LUSD, and 150% ICR.  System TCR = 150%.
    const txAlice = await borrowerOperations.openTrove(0, dec(190, 18), alice, alice, { from: alice, value: dec(3, 'ether') })
    const aliceICR = await troveManager.getCurrentICR(alice, price)

    const txBob = await borrowerOperations.openTrove(0, dec(190, 18), bob, bob, { from: bob, value: dec(3, 'ether') })
    const bobICR = await troveManager.getCurrentICR(bob, price)

    var TCR = (await troveManager.getTCR()).toString()
    assert.equal(TCR, '1500000000000000000')

    // Bob attempts to withdraw 1 LUSD.
    // System TCR would be: ((3+3) * 100 ) / (200+201) = 600/401 = 149.62%, i.e. below CCR of 150%.
    try {
      const txBob = await borrowerOperations.withdrawLUSD(0, dec(1, 18), bob, bob, { from: bob })
      assert.isFalse(txBob.receipt.status)
    } catch (err) {
      assert.include(err.message, "revert")
    }
  })

  it("withdrawLUSD(): reverts if withdrawal would pull TCR below CCR", async () => {
    // --- SETUP ---
    await borrowerOperations.openTrove(0, 0, alice, alice, { from: alice, value: dec(3, 'ether') })
    await borrowerOperations.openTrove(0, 0, bob, bob, { from: bob, value: dec(3, 'ether') })

    //  Alice and Bob withdraw such that the TCR is 150%
    await borrowerOperations.withdrawLUSD(0, '390000000000000000000', alice, alice, { from: alice })
    await borrowerOperations.withdrawLUSD(0, '390000000000000000000', bob, bob, { from: bob })

    // --- TEST ---
    var TCR = (await troveManager.getTCR()).toString()
    assert.equal(TCR, '1500000000000000000')

    const alice_Trove_Before = await troveManager.Troves(alice)

    // Alice attempts to withdraw 10 LUSD, which would reducing TCR below 150%
    try {
      const txData = await borrowerOperations.withdrawLUSD(0, '10000000000000000000', alice, alice, { from: alice })
      assert.isFalse(txData.receipt.status)
    } catch (err) {
      assert.include(err.message, 'revert')
    }
  })

  it("withdrawLUSD(): reverts if system is in Recovery Mode", async () => {
    // --- SETUP ---
    await borrowerOperations.openTrove(0, 0, alice, alice, { from: alice, value: dec(3, 'ether') })
    await borrowerOperations.openTrove(0, 0, bob, bob, { from: bob, value: dec(3, 'ether') })

    //  Alice and Bob withdraw such that the TCR is ~150%
    await borrowerOperations.withdrawLUSD(0, '390000000000000000000', alice, alice, { from: alice })
    await borrowerOperations.withdrawLUSD(0, '390000000000000000000', bob, bob, { from: bob })

    // const TCR = (await troveManager.getTCR()).toString()
    // assert.equal(TCR, '1500000000000000000')

    // --- TEST ---

    // price drops to 1ETH:150LUSD, reducing TCR below 150%
    await priceFeed.setPrice('150000000000000000000');

    try {
      const txData = await borrowerOperations.withdrawLUSD(0, '200', alice, alice, { from: alice })
      assert.isFalse(txData.receipt.status)
    } catch (err) {
      assert.include(err.message, 'revert')
    }
  })

  it("withdrawLUSD(): increases the Trove's LUSD debt by the correct amount", async () => {
    await borrowerOperations.openTrove(0, 0, alice, alice, { from: alice, value: dec(1, 'ether') })

    // check before
    const alice_Trove_Before = await troveManager.Troves(alice)
    const debt_Before = alice_Trove_Before[0]
    assert.equal(debt_Before, dec(10, 18))

    await borrowerOperations.withdrawLUSD(0, 100, alice, alice, { from: alice })

    // check after
    const alice_Trove_After = await troveManager.Troves(alice)
    const debt_After = alice_Trove_After[0]
    assert.equal(debt_After.toString(), toBN(dec(10, 18)).add(toBN(100)).toString())
  })

  it("withdrawLUSD(): increases LUSD debt in ActivePool by correct amount", async () => {
    await borrowerOperations.openTrove(0, 0, alice, alice, { from: alice, value: dec(1, 'ether') })

    // check before
    const alice_Trove_Before = await troveManager.Troves(alice)
    const debt_Before = alice_Trove_Before[0]
    assert.equal(debt_Before, dec(10, 18))

    await borrowerOperations.withdrawLUSD(0, 100, alice, alice, { from: alice })

    // check after
    const alice_Trove_After = await troveManager.Troves(alice)
    const debt_After = alice_Trove_After[0]
    assert.equal(debt_After.toString(), toBN(dec(10, 18)).add(toBN(100)).toString())
  })

  it("withdrawLUSD(): increases user LUSDToken balance by correct amount", async () => {
    await borrowerOperations.openTrove(0, 0, alice, alice, { from: alice, value: dec(1, 'ether') })

    // check before
    const alice_LUSDTokenBalance_Before = await lusdToken.balanceOf(alice)
    assert.equal(alice_LUSDTokenBalance_Before, 0)

    await borrowerOperations.withdrawLUSD(0, 100, alice, alice, { from: alice })

    // check after
    const alice_LUSDTokenBalance_After = await lusdToken.balanceOf(alice)
    assert.equal(alice_LUSDTokenBalance_After, 100)
  })

  // --- repayLUSD() ---

  it("repayLUSD(): reverts when calling address does not have active trove", async () => {
    await borrowerOperations.openTrove(0, 0, alice, alice, { from: alice, value: dec(1, 'ether') })
    await borrowerOperations.openTrove(0, 0, bob, bob, { from: bob, value: dec(1, 'ether') })
    await borrowerOperations.withdrawLUSD(0, dec(100, 18), alice, alice, { from: alice })
    await borrowerOperations.withdrawLUSD(0, dec(100, 18), bob, bob, { from: bob })

    // Bob successfully repays some LUSD
    const txBob = await borrowerOperations.repayLUSD(dec(10, 18), bob, bob, { from: bob })
    assert.isTrue(txBob.receipt.status)

    // Carol with no active trove attempts to repayLUSD
    try {
      const txCarol = await borrowerOperations.repayLUSD(dec(10, 18), carol, carol, { from: carol })
      assert.isFalse(txCarol.receipt.status)
    } catch (err) {
      assert.include(err.message, "revert")
    }
  })

  it("repayLUSD(): reverts when attempted repayment is > the debt of the trove", async () => {
    await borrowerOperations.openTrove(0, 0, alice, alice, { from: alice, value: dec(1, 'ether') })
    await borrowerOperations.openTrove(0, 0, bob, bob, { from: bob, value: dec(1, 'ether') })
    await borrowerOperations.withdrawLUSD(0, dec(100, 18), alice, alice, { from: alice })
    await borrowerOperations.withdrawLUSD(0, dec(100, 18), bob, bob, { from: bob })

    // Bob successfully repays some LUSD
    const txBob = await borrowerOperations.repayLUSD(dec(10, 18), bob, bob, { from: bob })
    assert.isTrue(txBob.receipt.status)

    // Alice attempts to repay more than her debt
    try {
      const txAlice = await borrowerOperations.repayLUSD('101000000000000000000', alice, alice, { from: alice })
      assert.isFalse(txAlice.receipt.status)
    } catch (err) {
      assert.include(err.message, "revert")
    }
  })

  //repayLUSD: reduces LUSD debt in Trove
  it("repayLUSD(): reduces the Trove's LUSD debt by the correct amount", async () => {
    await borrowerOperations.openTrove(0, 0, alice, alice, { from: alice, value: dec(1, 'ether') })

    // check before
    await borrowerOperations.withdrawLUSD(0, 100, alice, alice, { from: alice })
    const alice_Trove_Before = await troveManager.Troves(alice)
    const debt_Before = alice_Trove_Before[0]
    assert.equal(debt_Before.toString(), toBN(dec(10, 18)).add(toBN(100)).toString())

    await borrowerOperations.repayLUSD(100, alice, alice, { from: alice })

    // check after
    const alice_Trove_After = await troveManager.Troves(alice)
    const debt_After = alice_Trove_After[0]
    assert.equal(debt_After, dec(10, 18))
  })

  it("repayLUSD(): decreases LUSD debt in ActivePool by correct amount", async () => {
    await borrowerOperations.openTrove(0, 0, alice, alice, { from: alice, value: dec(1, 'ether') })

    //check before
    await borrowerOperations.withdrawLUSD(0, 100, alice, alice, { from: alice })
    const activePool_LUSD_Before = await activePool.getLUSDDebt()
    assert.equal(activePool_LUSD_Before.toString(), toBN(dec(10, 18)).add(toBN(100)).toString())

    await borrowerOperations.repayLUSD(100, alice, alice, { from: alice })

    // check after
    const activePool_LUSD_After = await activePool.getLUSDDebt()
    assert.equal(activePool_LUSD_After, dec(10, 18))
  })

  it("repayLUSD(): decreases user LUSDToken balance by correct amount", async () => {
    await borrowerOperations.openTrove(0, 0, alice, alice, { from: alice, value: dec(1, 'ether') })

    // check before
    await borrowerOperations.withdrawLUSD(0, 100, alice, alice, { from: alice })
    const alice_LUSDTokenBalance_Before = await lusdToken.balanceOf(alice)
    assert.equal(alice_LUSDTokenBalance_Before, 100)

    await borrowerOperations.repayLUSD(100, alice, alice, { from: alice })

    // check after
    const alice_LUSDTokenBalance_After = await lusdToken.balanceOf(alice)
    assert.equal(alice_LUSDTokenBalance_After, 0)
  })

  it('repayLUSD(): can repay debt in Recovery Mode', async () => {
    await borrowerOperations.openTrove(0, 0, alice, alice, { from: alice, value: dec(1, 'ether') })
    await borrowerOperations.withdrawLUSD(0, dec(90, 18), alice, alice, { from: alice })

    assert.isFalse(await troveManager.checkRecoveryMode())

    await priceFeed.setPrice('105000000000000000000')

    assert.isTrue(await troveManager.checkRecoveryMode())

    await borrowerOperations.repayLUSD(dec(50, 18), alice, alice, { from: alice })

    // Check Alice's debt: 90 (withdrawn) + 10 (gas comp) - 50 (repaid)
    const alice_debt = (await troveManager.Troves(alice))[0].toString()
    assert.equal(alice_debt, dec(50, 18))
  })

  it("repayLUSD(): Reverts if borrower has insufficient LUSD balance to cover his debt repayment", async () => {
    await borrowerOperations.openTrove(0, dec(1000, 18), A, A, { from: A, value: dec(15, 'ether') })
    await borrowerOperations.openTrove(0, dec(100, 18), B, B, { from: B, value: dec(5, 'ether') })
 
    // Bob transfers some LUSD to carol
    await lusdToken.transfer(C, dec(51, 18),  {from: B})

    //Confirm B's LUSD balance is less than 50 LUSD
    const B_LUSDBal = await lusdToken.balanceOf(B)
    assert.isTrue(B_LUSDBal.lt(toBN(dec(50, 18))))

    const repayLUSDPromise_B = borrowerOperations.repayLUSD(dec(50, 18), B, B, {from: B})
     
    // B attempts to repay 50 LUSD
    await assertRevert(repayLUSDPromise_B, "BorrowerOps: Caller doesnt have enough LUSD to close their trove")
  })

  // --- adjustTrove() ---

  it("adjustTrove(): decays a non-zero base rate", async () => {
    await borrowerOperations.openTrove(0, 0, A, A, { from: whale, value: dec(100, 'ether') })

    await borrowerOperations.openTrove(0, dec(30, 18), A, A, { from: A, value: dec(1, 'ether') })
    await borrowerOperations.openTrove(0, dec(40, 18), B, B, { from: B, value: dec(1, 'ether') })
    await borrowerOperations.openTrove(0, dec(50, 18), C, C, { from: C, value: dec(1, 'ether') })

    // A redeems 10 LUSD
    await th.redeemCollateral(A, contracts, dec(10, 18))

    // Check A's balance has decreased by 10 LUSD
    assert.equal(await lusdToken.balanceOf(A), dec(20, 18))

    // Check baseRate is now non-zero
    const baseRate_1 = await troveManager.baseRate()
    assert.isTrue(baseRate_1.gt(toBN('0')))

    // 2 hours pass
    th.fastForwardTime(7200, web3.currentProvider)

    // D adjusts trove
    await borrowerOperations.openTrove(0, 0, D, D, { from: D, value: dec(5, 'ether') })
    await borrowerOperations.adjustTrove(0, 0, dec(37, 18), true, D, D, { from: D })

    // Check baseRate has decreased
    const baseRate_2 = await troveManager.baseRate()
    assert.isTrue(baseRate_2.lt(baseRate_1))

    // 1 hour passes
    th.fastForwardTime(3600, web3.currentProvider)

    // E adjusts trove
    await borrowerOperations.openTrove(0, 0, E, E, { from: E, value: dec(2, 'ether') })
    await borrowerOperations.adjustTrove(0, 0, dec(37, 15), true, E, E, { from: D })

    const baseRate_3 = await troveManager.baseRate()
    assert.isTrue(baseRate_3.lt(baseRate_2))
  })

  it("adjustTrove(): doesn't change base rate if it is already zero", async () => {
    await borrowerOperations.openTrove(0, 0, A, A, { from: whale, value: dec(100, 'ether') })

    await borrowerOperations.openTrove(0, dec(30, 18), A, A, { from: A, value: dec(1, 'ether') })
    await borrowerOperations.openTrove(0, dec(40, 18), B, B, { from: B, value: dec(1, 'ether') })
    await borrowerOperations.openTrove(0, dec(50, 18), C, C, { from: C, value: dec(1, 'ether') })

    // Check baseRate is zero
    const baseRate_1 = await troveManager.baseRate()
    assert.equal(baseRate_1, '0')

    // 2 hours pass
    th.fastForwardTime(7200, web3.currentProvider)

    // D adjusts trove
    await borrowerOperations.openTrove(0, 0, D, D, { from: D, value: dec(5, 'ether') })
    await borrowerOperations.adjustTrove(0, 0, dec(37, 18), true, D, D, { from: D })

    // Check baseRate is still 0
    const baseRate_2 = await troveManager.baseRate()
    assert.equal(baseRate_2, '0')

    // 1 hour passes
    th.fastForwardTime(3600, web3.currentProvider)

    // E adjusts trove
    await borrowerOperations.openTrove(0, 0, E, E, { from: E, value: dec(2, 'ether') })
    await borrowerOperations.adjustTrove(0, 0, dec(37, 15), true, E, E, { from: D })

    const baseRate_3 = await troveManager.baseRate()
    assert.equal(baseRate_3, '0')
  })

  it("adjustTrove(): lastFeeOpTime doesn't update if less time than decay interval has passed since the last fee operation", async () => {
    await borrowerOperations.openTrove(0, 0, A, A, { from: whale, value: dec(100, 'ether') })

    await borrowerOperations.openTrove(0, dec(30, 18), A, A, { from: A, value: dec(1, 'ether') })
    await borrowerOperations.openTrove(0, dec(40, 18), B, B, { from: B, value: dec(1, 'ether') })
    await borrowerOperations.openTrove(0, dec(50, 18), C, C, { from: C, value: dec(1, 'ether') })

    // A redeems 10 LUSD
    await th.redeemCollateral(A, contracts, dec(10, 18))

    // Check A's balance has decreased by 10 LUSD
    assert.equal(await lusdToken.balanceOf(A), dec(20, 18))

    // Check baseRate is now non-zero
    const baseRate_1 = await troveManager.baseRate()
    assert.isTrue(baseRate_1.gt(toBN('0')))

    const lastFeeOpTime_1 = await troveManager.lastFeeOperationTime()

    // 50 seconds pass
    th.fastForwardTime(50, web3.currentProvider)

    // Borrower C triggers a fee
    await borrowerOperations.adjustTrove(0, 0, dec(1, 18), true, C, C, { from: C })

    const lastFeeOpTime_2 = await troveManager.lastFeeOperationTime()

    // Check that the last fee operation time did not update, as borrower D's debt issuance occured
    // since before minimum interval had passed 
    assert.isTrue(lastFeeOpTime_2.eq(lastFeeOpTime_1))

    // 10 seconds passes
    th.fastForwardTime(10, web3.currentProvider)

    // Check that now, at least one minute has passed since lastFeeOpTime_1
    const timeNow = await th.getLatestBlockTimestamp(web3)
    assert.isTrue(toBN(timeNow).sub(lastFeeOpTime_1).gte(60))

    // Borrower C triggers a fee
    await borrowerOperations.adjustTrove(0, 0, dec(1, 18), true, C, C, { from: C })

    const lastFeeOpTime_3 = await troveManager.lastFeeOperationTime()

    // Check that the last fee operation time DID update, as borrower's debt issuance occured
    // after minimum interval had passed 
    assert.isTrue(lastFeeOpTime_3.gt(lastFeeOpTime_1))
  })


  it("adjustTrove(): borrower can't grief the baseRate and stop it decaying by issuing debt at higher frequency than the decay granularity", async () => {
    await borrowerOperations.openTrove(0, 0, A, A, { from: whale, value: dec(100, 'ether') })

    await borrowerOperations.openTrove(0, dec(30, 18), A, A, { from: A, value: dec(1, 'ether') })
    await borrowerOperations.openTrove(0, dec(40, 18), B, B, { from: B, value: dec(1, 'ether') })
    await borrowerOperations.openTrove(0, dec(50, 18), C, C, { from: C, value: dec(1, 'ether') })

    // A redeems 10 LUSD
    await th.redeemCollateral(A, contracts, dec(10, 18))

    // Check A's balance has decreased by 10 LUSD
    assert.equal(await lusdToken.balanceOf(A), dec(20, 18))

    // Check baseRate is now non-zero
    const baseRate_1 = await troveManager.baseRate()
    assert.isTrue(baseRate_1.gt(toBN('0')))

    // 59 minutes pass
    th.fastForwardTime(3540, web3.currentProvider)

    // Borrower C triggers a fee, before decay interval has passed
    await borrowerOperations.adjustTrove(0, 0, dec(1, 18), true, C, C, { from: C })

    // 1 minute pass
    th.fastForwardTime(3540, web3.currentProvider)

    // Borrower C triggers another fee
    await borrowerOperations.adjustTrove(0, 0, dec(1, 18), true, C, C, { from: C })

    // Check base rate has decreased even though Borrower tried to stop it decaying
    const baseRate_2 = await troveManager.baseRate()
    assert.isTrue(baseRate_2.lt(baseRate_1))
  })

  it("adjustTrove(): borrowing at non-zero base rate sends LUSD fee to LQTY staking contract", async () => {
    // time fast-forwards 1 year, and owner stakes 1 LQTY
    await th.fastForwardTime(timeValues.SECONDS_IN_ONE_YEAR, web3.currentProvider)
    await lqtyToken.approve(lqtyStaking.address, dec(1, 18), { from: owner })
    await lqtyStaking.stake(dec(1, 18), { from: owner })

    await borrowerOperations.openTrove(0, 0, A, A, { from: whale, value: dec(100, 'ether') })

    await borrowerOperations.openTrove(0, dec(30, 18), A, A, { from: A, value: dec(1, 'ether') })
    await borrowerOperations.openTrove(0, dec(40, 18), B, B, { from: B, value: dec(1, 'ether') })
    await borrowerOperations.openTrove(0, dec(50, 18), C, C, { from: C, value: dec(1, 'ether') })

    // A redeems 10 LUSD
    await th.redeemCollateral(A, contracts, dec(10, 18))

    // Check A's balance has decreased by 10 LUSD
    assert.equal(await lusdToken.balanceOf(A), dec(20, 18))

    // Check baseRate is now non-zero
    const baseRate_1 = await troveManager.baseRate()
    assert.isTrue(baseRate_1.gt(toBN('0')))

    // 2 hours pass
    th.fastForwardTime(7200, web3.currentProvider)

    // Check LQTY LUSD balance before == 0
    const lqtyStaking_LUSDBalance_Before = await lusdToken.balanceOf(lqtyStaking.address)
    assert.equal(lqtyStaking_LUSDBalance_Before, '0')

    // D adjusts trove
    await borrowerOperations.openTrove(0, 0, D, D, { from: D, value: dec(5, 'ether') })
    await borrowerOperations.adjustTrove(0, 0, dec(37, 18), true, D, D, { from: D })

    // Check LQTY LUSD balance after has increased
    const lqtyStaking_LUSDBalance_After = await lusdToken.balanceOf(lqtyStaking.address)
    assert.isTrue(lqtyStaking_LUSDBalance_After.gt(lqtyStaking_LUSDBalance_Before))
  })

  it("adjustTrove(): borrowing at non-zero base records the (drawn debt + fee) on the Trove struct", async () => {
    // time fast-forwards 1 year, and owner stakes 1 LQTY
    await th.fastForwardTime(timeValues.SECONDS_IN_ONE_YEAR, web3.currentProvider)
    await lqtyToken.approve(lqtyStaking.address, dec(1, 18), { from: owner })
    await lqtyStaking.stake(dec(1, 18), { from: owner })

    await borrowerOperations.openTrove(0, 0, A, A, { from: whale, value: dec(100, 'ether') })

    await borrowerOperations.openTrove(0, dec(30, 18), A, A, { from: A, value: dec(1, 'ether') })
    await borrowerOperations.openTrove(0, dec(40, 18), B, B, { from: B, value: dec(1, 'ether') })
    await borrowerOperations.openTrove(0, dec(50, 18), C, C, { from: C, value: dec(1, 'ether') })

    // A redeems 10 LUSD
    await th.redeemCollateral(A, contracts, dec(10, 18))

    // Check A's balance has decreased by 10 LUSD
    assert.equal(await lusdToken.balanceOf(A), dec(20, 18))

    // Check baseRate is now non-zero
    const baseRate_1 = await troveManager.baseRate()
    assert.isTrue(baseRate_1.gt(toBN('0')))

    // 2 hours pass
    th.fastForwardTime(7200, web3.currentProvider)

    const withdrawal_D = toBN(dec(37, 18))

    // D withdraws LUSD
    await borrowerOperations.openTrove(0, 0, D, D, { from: D, value: dec(5, 'ether') })
    const adjustmentTx = await borrowerOperations.adjustTrove(0, 0, withdrawal_D, true, D, D, { from: D })

    const emittedFee = toBN(th.getLUSDFeeFromLUSDBorrowingEvent(adjustmentTx))
    assert.isTrue(emittedFee.gt(toBN('0')))

    const gasComp = toBN(dec(10, 18))

    const newDebt = (await troveManager.Troves(D))[0]

    // Check debt on Trove struct equals drawn debt plus emitted fee
    assert.isTrue(newDebt.eq(withdrawal_D.add(emittedFee).add(gasComp)))
  })

  it("adjustTrove(): Borrowing at non-zero base rate increases the LQTY staking contract LUSD fees-per-unit-staked", async () => {
    // time fast-forwards 1 year, and owner stakes 1 LQTY
    await th.fastForwardTime(timeValues.SECONDS_IN_ONE_YEAR, web3.currentProvider)
    await lqtyToken.approve(lqtyStaking.address, dec(1, 18), { from: owner })
    await lqtyStaking.stake(dec(1, 18), { from: owner })

    await borrowerOperations.openTrove(0, 0, A, A, { from: whale, value: dec(100, 'ether') })

    await borrowerOperations.openTrove(0, dec(30, 18), A, A, { from: A, value: dec(1, 'ether') })
    await borrowerOperations.openTrove(0, dec(40, 18), B, B, { from: B, value: dec(1, 'ether') })
    await borrowerOperations.openTrove(0, dec(50, 18), C, C, { from: C, value: dec(1, 'ether') })

    // A redeems 10 LUSD
    await th.redeemCollateral(A, contracts, dec(10, 18))

    // Check A's balance has decreased by 10 LUSD
    assert.equal(await lusdToken.balanceOf(A), dec(20, 18))

    // Check baseRate is now non-zero
    const baseRate_1 = await troveManager.baseRate()
    assert.isTrue(baseRate_1.gt(toBN('0')))

    // 2 hours pass
    th.fastForwardTime(7200, web3.currentProvider)

    // Check LQTY contract LUSD fees-per-unit-staked is zero
    const F_LUSD_Before = await lqtyStaking.F_LUSD()
    assert.equal(F_LUSD_Before, '0')

    // D adjusts trove
    await borrowerOperations.openTrove(0, 0, D, D, { from: D, value: dec(5, 'ether') })
    await borrowerOperations.adjustTrove(0, 0, dec(37, 18), true, D, D, { from: D })

    // Check LQTY contract LUSD fees-per-unit-staked has increased
    const F_LUSD_After = await lqtyStaking.F_LUSD()
    assert.isTrue(F_LUSD_After.gt(F_LUSD_Before))
  })

  it("adjustTrove(): Borrowing at non-zero base rate sends requested amount to the user", async () => {
    // time fast-forwards 1 year, and owner stakes 1 LQTY
    await th.fastForwardTime(timeValues.SECONDS_IN_ONE_YEAR, web3.currentProvider)
    await lqtyToken.approve(lqtyStaking.address, dec(1, 18), { from: owner })
    await lqtyStaking.stake(dec(1, 18), { from: owner })

    await borrowerOperations.openTrove(0, 0, A, A, { from: whale, value: dec(100, 'ether') })

    await borrowerOperations.openTrove(0, dec(30, 18), A, A, { from: A, value: dec(1, 'ether') })
    await borrowerOperations.openTrove(0, dec(40, 18), B, B, { from: B, value: dec(1, 'ether') })
    await borrowerOperations.openTrove(0, dec(50, 18), C, C, { from: C, value: dec(1, 'ether') })

    // A redeems 10 LUSD
    await th.redeemCollateral(A, contracts, dec(10, 18))

    // Check LQTY Staking contract balance before == 0
    const lqtyStaking_LUSDBalance_Before = await lusdToken.balanceOf(lqtyStaking.address)
    assert.equal(lqtyStaking_LUSDBalance_Before, '0')

    // Check A's balance has decreased by 10 LUSD
    assert.equal(await lusdToken.balanceOf(A), dec(20, 18))

    // Check baseRate is now non-zero
    const baseRate_1 = await troveManager.baseRate()
    assert.isTrue(baseRate_1.gt(toBN('0')))

    // 2 hours pass
    th.fastForwardTime(7200, web3.currentProvider)

    // D adjusts trove
    await borrowerOperations.openTrove(0, 0, D, D, { from: D, value: dec(5, 'ether') })
    const LUSDRequest_D = toBN(dec(40, 18))
    await borrowerOperations.adjustTrove(0, 0, LUSDRequest_D, true, D, D, { from: D })

    // Check LQTY staking LUSD balance has increased
    const lqtyStaking_LUSDBalance_After = await lusdToken.balanceOf(lqtyStaking.address)
    assert.isTrue(lqtyStaking_LUSDBalance_After.gt(lqtyStaking_LUSDBalance_Before))

    // Check D's LUSD balance now equals their requested LUSD
    const LUSDBalance_D = await lusdToken.balanceOf(D)
    assert.isTrue(LUSDRequest_D.eq(LUSDBalance_D))
  })

  it("adjustTrove(): Borrowing at zero base rate does not change LUSD balance of LQTY staking contract", async () => {
    await borrowerOperations.openTrove(0, 0, A, A, { from: whale, value: dec(100, 'ether') })

    await borrowerOperations.openTrove(0, dec(30, 18), A, A, { from: A, value: dec(1, 'ether') })
    await borrowerOperations.openTrove(0, dec(40, 18), B, B, { from: B, value: dec(1, 'ether') })
    await borrowerOperations.openTrove(0, dec(50, 18), C, C, { from: C, value: dec(1, 'ether') })

    // Check baseRate is zero
    const baseRate_1 = await troveManager.baseRate()
    assert.equal(baseRate_1, '0')

    // 2 hours pass
    th.fastForwardTime(7200, web3.currentProvider)

    // Check LQTY LUSD balance before == 0
    const lqtyStaking_LUSDBalance_Before = await lusdToken.balanceOf(lqtyStaking.address)
    assert.equal(lqtyStaking_LUSDBalance_Before, '0')

    // D adjusts trove
    await borrowerOperations.openTrove(0, 0, D, D, { from: D, value: dec(5, 'ether') })
    await borrowerOperations.adjustTrove(0, 0, dec(37, 18), true, D, D, { from: D })

    // Check LQTY LUSD balance after == 0
    const lqtyStaking_LUSDBalance_After = await lusdToken.balanceOf(lqtyStaking.address)
    assert.equal(lqtyStaking_LUSDBalance_After, '0')
  })

  it("adjustTrove(): Borrowing at zero base rate does not change LQTY staking contract LUSD fees-per-unit-staked", async () => {
    await borrowerOperations.openTrove(0, 0, A, A, { from: whale, value: dec(100, 'ether') })

    await borrowerOperations.openTrove(0, dec(30, 18), A, A, { from: A, value: dec(1, 'ether') })
    await borrowerOperations.openTrove(0, dec(40, 18), B, B, { from: B, value: dec(1, 'ether') })
    await borrowerOperations.openTrove(0, dec(50, 18), C, C, { from: C, value: dec(1, 'ether') })

    // Check baseRate is zero
    const baseRate_1 = await troveManager.baseRate()
    assert.equal(baseRate_1, '0')

    // 2 hours pass
    th.fastForwardTime(7200, web3.currentProvider)

    // Check LQTY LUSD balance before == 0
    const F_LUSD_Before = await lqtyStaking.F_LUSD()
    assert.equal(F_LUSD_Before, '0')

    // D adjusts trove
    await borrowerOperations.openTrove(0, 0, D, D, { from: D, value: dec(5, 'ether') })
    await borrowerOperations.adjustTrove(0, 0, dec(37, 18), true, D, D, { from: D })

    // Check LQTY LUSD balance after == 0
    const F_LUSD_After = await lqtyStaking.F_LUSD()
    assert.equal(F_LUSD_After, '0')
  })

  it("adjustTrove(): Borrowing at zero base rate sends total requested LUSD to the user", async () => {
    await borrowerOperations.openTrove(0, 0, A, A, { from: whale, value: dec(100, 'ether') })

    await borrowerOperations.openTrove(0, dec(30, 18), A, A, { from: A, value: dec(1, 'ether') })
    await borrowerOperations.openTrove(0, dec(40, 18), B, B, { from: B, value: dec(1, 'ether') })
    await borrowerOperations.openTrove(0, dec(50, 18), C, C, { from: C, value: dec(1, 'ether') })

    // Check baseRate is zero
    const baseRate_1 = await troveManager.baseRate()
    assert.equal(baseRate_1, '0')

    // 2 hours pass
    th.fastForwardTime(7200, web3.currentProvider)

    // D adjusts trove
    await borrowerOperations.openTrove(0, 0, D, D, { from: D, value: dec(5, 'ether') })
    const LUSDRequest_D = toBN(dec(40, 18))
    await borrowerOperations.adjustTrove(0, 0, LUSDRequest_D, true, D, D, { from: D })

    // Check D's LUSD balance now equals their requested LUSD
    const LUSDBalance_D = await lusdToken.balanceOf(D)

    assert.isTrue(LUSDRequest_D.eq(LUSDBalance_D))
  })

  it("adjustTrove(): reverts when calling address has no active trove", async () => {
    await borrowerOperations.openTrove(0, dec(100, 18), alice, alice, { from: alice, value: dec(1, 'ether') })
    await borrowerOperations.openTrove(0, dec(100, 18), bob, bob, { from: bob, value: dec(1, 'ether') })

    // Alice coll and debt increase(+1 ETH, +50LUSD)
    await borrowerOperations.adjustTrove(0, 0, dec(50, 18), true, alice, alice, { from: alice, value: dec(1, 'ether') })

    try {
      const txCarol = await borrowerOperations.adjustTrove(0, 0, dec(50, 18), true, carol, carol, { from: carol, value: dec(1, 'ether') })
      assert.isFalse(txCarol.receipt.status)
    } catch (err) {
      assert.include(err.message, "revert")
    }
  })

  it("adjustTrove(): reverts in Recovery Mode when the adjustment would reduce the TCR", async () => {
    await borrowerOperations.openTrove(0, dec(100, 18), alice, alice, { from: alice, value: dec(1, 'ether') })
    await borrowerOperations.openTrove(0, dec(100, 18), bob, bob, { from: bob, value: dec(1, 'ether') })

    assert.isFalse(await troveManager.checkRecoveryMode())

    const txAlice = await borrowerOperations.adjustTrove(0, 0, dec(50, 18), true, alice, alice, { from: alice, value: dec(1, 'ether') })
    assert.isTrue(txAlice.receipt.status)

    await priceFeed.setPrice(dec(100, 18)) // trigger 50% drop in ETH price

    assert.isTrue(await troveManager.checkRecoveryMode())

    try { // collateral withdrawal should also fail
      const txAlice = await borrowerOperations.adjustTrove(0, dec(1, 'ether'), 0, false, alice, alice, { from: alice })
      assert.isFalse(txAlice.receipt.status)
    } catch (err) {
      assert.include(err.message, "revert")
    }
    
    try { // debt increase should fail
      const txBob = await borrowerOperations.adjustTrove(0, 0, dec(50, 18), true, bob, bob, { from: bob })
      assert.isFalse(txBob.receipt.status)
    } catch (err) {
      assert.include(err.message, "revert")
    }

    try { // debt increase that's also a collateral increase should also fail, if ICR will be worse off
      const txBob = await borrowerOperations.adjustTrove(0, 0, dec(111, 18), true, bob, bob, { from: bob, value: dec(1, 'ether') })
      assert.isFalse(txBob.receipt.status)
    } catch (err) {
      assert.include(err.message, "revert")
    }
  })

  it("adjustTrove(): debt increase that also improves the ICR should succeed in Recovery Mode", async () => {
    await borrowerOperations.openTrove(0, dec(100, 18), alice, alice, { from: alice, value: dec(1, 'ether') })
    await borrowerOperations.openTrove(0, dec(100, 18), bob, bob, { from: bob, value: dec(1, 'ether') })

    assert.isFalse(await troveManager.checkRecoveryMode())

    await priceFeed.setPrice(dec(100, 18)) // trigger 50% drop in ETH price

    assert.isTrue(await troveManager.checkRecoveryMode())

    const lqtyStakingLUSDBalanceBefore = await lusdToken.balanceOf(lqtyStaking.address)

    const txAlice = await borrowerOperations.adjustTrove(0, 0, dec(50, 18), true, alice, alice, { from: alice, value: dec(1, 'ether') })
    assert.isTrue(txAlice.receipt.status)

    assert.isTrue(await troveManager.checkRecoveryMode())

    // check no fee was charged
    const lqtyStakingLUSDBalanceAfter = await lusdToken.balanceOf(lqtyStaking.address)
    assert.equal(lqtyStakingLUSDBalanceAfter.toString(), lqtyStakingLUSDBalanceBefore.toString())
  })

  it("adjustTrove(): reverts when change would cause the TCR of the system to fall below the CCR", async () => {
    await priceFeed.setPrice(dec(100, 18))

    await borrowerOperations.openTrove(0, dec(190, 18), alice, alice, { from: alice, value: dec(3, 'ether') })
    await borrowerOperations.openTrove(0, dec(190, 18), bob, bob, { from: bob, value: dec(3, 'ether') })

    // Check TCR and Recovery Mode
    const TCR = (await troveManager.getTCR()).toString()
    assert.equal(TCR, '1500000000000000000')
    assert.isFalse(await troveManager.checkRecoveryMode())

    // Bob attempts an operation that would bring the TCR below the CCR
    try {
      const txBob = await borrowerOperations.adjustTrove(0, 0, dec(1, 18), true, bob, bob, { from: bob })
      assert.isFalse(txBob.receipt.status)
    } catch (err) {
      assert.include(err.message, "revert")
    }
  })

  it("adjustTrove(): reverts when LUSD repaid is > debt of the trove", async () => {
    await borrowerOperations.openTrove(0, dec(100, 18), alice, alice, { from: alice, value: dec(1, 'ether') })
    await borrowerOperations.openTrove(0, dec(100, 18), bob, bob, { from: bob, value: dec(1, 'ether') })
    await borrowerOperations.openTrove(0, dec(100, 18), carol, carol, { from: carol, value: dec(1, 'ether') })

    // Check Bob can make an adjustment that fully repays his debt
    const txBob = await borrowerOperations.adjustTrove(0, 0, dec(100, 18), false, bob, bob, { from: bob, value: dec(1, 'ether') })
    assert.isTrue(txBob.receipt.status)

    // Carol attempts an adjustment that would repay more than her debt
    try {
      const txCarol = await borrowerOperations.adjustTrove(0, 0, dec(101, 18), false, carol, carol, { from: carol })
      assert.isFalse(txCarol.receipt.status)
    } catch (err) {
      assert.include(err.message, "revert")
    }
  })

  it("adjustTrove(): reverts when attempted ETH withdrawal is >= the trove's collateral", async () => {
    await borrowerOperations.openTrove(0, 0, alice, alice, { from: alice, value: dec(1, 'ether') })
    await borrowerOperations.openTrove(0, 0, bob, bob, { from: bob, value: dec(1, 'ether') })
    await borrowerOperations.openTrove(0, 0, carol, carol, { from: carol, value: dec(1, 'ether') })

    // Bob attempts an adjustment that would withdraw his entire ETH
    await assertRevert(
      borrowerOperations.adjustTrove(0, dec(1, 'ether'), 0, false, bob, bob, { from: bob }),
      'BorrowerOps: An operation that would result in ICR < MCR is not permitted'
    )

    // Carol attempts an adjustment that would withdraw more than her ETH
    try {
      const txCarol = await borrowerOperations.adjustTrove(0, '1000000000000000001', 0, true, carol, carol, { from: carol })
      assert.isFalse(txCarol.receipt.status)
    } catch (err) {
      assert.include(err.message, "revert")
    }
  })

  it("adjustTrove(): reverts when change would cause the ICR of the trove to fall below the MCR", async () => {
    await borrowerOperations.openTrove(0, 0, whale, whale, { from: whale, value: dec(100, 'ether') })

    await priceFeed.setPrice(dec(100, 18))

    await borrowerOperations.openTrove(0, dec(100, 18), alice, alice, { from: alice, value: dec(2, 'ether') })
    await borrowerOperations.openTrove(0, dec(100, 18), bob, bob, { from: bob, value: dec(2, 'ether') })

    // Alice decreases coll by 1 ETH and increass debt by 100 LUSD. 
    // New ICR would be: ((2+1) * 100) / (100 + 100) = 300/200 = 150%, 
    const txAlice = await borrowerOperations.adjustTrove(0, 0, dec(100, 18), true, alice, alice, { from: alice, value: dec(1, 'ether') })
    assert.isTrue(txAlice.receipt.status)

    // Bob attempts to decrease coll  by 1 ETH and increase debt by 200 LUSD. 
    // New ICR would be: ((2+1) * 100) / (100 + 200) = 300/300 = 100%, below the MCR.
    try {
      const txBob = await borrowerOperations.adjustTrove(0, 0, dec(200, 18), true, bob, bob, { from: bob, value: dec(1, 'ether') })
      assert.isFalse(txBob.receipt.status)
    } catch (err) {
      assert.include(err.message, "revert")
    }
  })

  it("adjustTrove(): With 0 coll change, doesnt change borrower's coll or ActivePool coll", async () => {
    await borrowerOperations.openTrove(0, 0, whale, whale, { from: whale, value: dec(100, 'ether') })

    await borrowerOperations.openTrove(0, dec(100, 18), alice, alice, { from: alice, value: dec(10, 'ether') })

    const collBefore = ((await troveManager.Troves(alice))[1]).toString()
    const activePoolCollBefore = (await activePool.getETH()).toString()

    assert.equal(collBefore, dec(10, 'ether'))
    assert.equal(activePoolCollBefore, '110000000000000000000')

    // Alice adjusts trove. No coll change, and a debt increase (+50LUSD)
    await borrowerOperations.adjustTrove(0, 0, dec(50, 18), true, alice, alice, { from: alice, value: 0 })

    const collAfter = ((await troveManager.Troves(alice))[1]).toString()
    const activePoolCollAfter = (await activePool.getETH()).toString()

    assert.equal(collAfter, collBefore)
    assert.equal(activePoolCollAfter, activePoolCollBefore)
  })

  it("adjustTrove(): With 0 debt change, doesnt change borrower's debt or ActivePool debt", async () => {
    await borrowerOperations.openTrove(0, 0, whale, whale, { from: whale, value: dec(100, 'ether') })

    await borrowerOperations.openTrove(0, dec(100, 18), alice, alice, { from: alice, value: dec(10, 'ether') })

    const debtBefore = ((await troveManager.Troves(alice))[0]).toString()
    const activePoolDebtBefore = (await activePool.getLUSDDebt()).toString()

    assert.equal(debtBefore, dec(110, 18))
    assert.equal(activePoolDebtBefore, dec(120, 18))

    // Alice adjusts trove. No coll change, no debt change
    await borrowerOperations.adjustTrove(0, 0, 0, false, alice, alice, { from: alice, value: dec(1, 'ether') })

    const debtAfter = ((await troveManager.Troves(alice))[0]).toString()
    const activePoolDebtAfter = (await activePool.getLUSDDebt()).toString()

    assert.equal(debtAfter, debtBefore)
    assert.equal(activePoolDebtAfter, activePoolDebtBefore)
  })

  it("adjustTrove(): updates borrower's debt and coll with an increase in both", async () => {
    await borrowerOperations.openTrove(0, 0, whale, whale, { from: whale, value: dec(100, 'ether') })

    await borrowerOperations.openTrove(0, dec(100, 18), alice, alice, { from: alice, value: dec(1, 'ether') })

    const debtBefore = ((await troveManager.Troves(alice))[0]).toString()
    const collBefore = ((await troveManager.Troves(alice))[1]).toString()

    assert.equal(debtBefore, dec(110, 18))
    assert.equal(collBefore, dec(1, 'ether'))

    // Alice adjusts trove. Coll and debt increase(+1 ETH, +50LUSD)
    await borrowerOperations.adjustTrove(0, 0, dec(50, 18), true, alice, alice, { from: alice, value: dec(1, 'ether') })

    const debtAfter = ((await troveManager.Troves(alice))[0]).toString()
    const collAfter = ((await troveManager.Troves(alice))[1]).toString()

    assert.equal(debtAfter, dec(160, 18))
    assert.equal(collAfter, dec(2, 'ether'))
  })


  it("adjustTrove(): updates borrower's debt and coll with a decrease in both", async () => {
    await borrowerOperations.openTrove(0, 0, whale, whale, { from: whale, value: dec(100, 'ether') })

    await borrowerOperations.openTrove(0, dec(100, 18), alice, alice, { from: alice, value: dec(1, 'ether') })

    const debtBefore = ((await troveManager.Troves(alice))[0]).toString()
    const collBefore = ((await troveManager.Troves(alice))[1]).toString()

    assert.equal(debtBefore, dec(110, 18))
    assert.equal(collBefore, dec(1, 'ether'))

    // Alice adjusts trove coll and debt decrease (-0.5 ETH, -50LUSD)
    await borrowerOperations.adjustTrove(0, dec(500, 'finney'), dec(50, 18), false, alice, alice, { from: alice })

    const debtAfter = ((await troveManager.Troves(alice))[0]).toString()
    const collAfter = ((await troveManager.Troves(alice))[1]).toString()

    assert.equal(debtAfter, dec(60, 18))
    assert.equal(collAfter, dec(500, 'finney'))
  })

  it("adjustTrove(): updates borrower's  debt and coll with coll increase, debt decrease", async () => {
    await borrowerOperations.openTrove(0, 0, whale, whale, { from: whale, value: dec(100, 'ether') })

    await borrowerOperations.openTrove(0, dec(100, 18), alice, alice, { from: alice, value: dec(1, 'ether') })

    const debtBefore = ((await troveManager.Troves(alice))[0]).toString()
    const collBefore = ((await troveManager.Troves(alice))[1]).toString()

    assert.equal(debtBefore, dec(110, 18))
    assert.equal(collBefore, dec(1, 'ether'))

    // Alice adjusts trove - coll increase and debt decrease (+0.5 ETH, -50LUSD)
    await borrowerOperations.adjustTrove(0, 0, dec(50, 18), false, alice, alice, { from: alice, value: dec(500, 'finney') })

    const debtAfter = ((await troveManager.Troves(alice))[0]).toString()
    const collAfter = ((await troveManager.Troves(alice))[1]).toString()

    assert.equal(debtAfter, dec(60, 18))
    assert.equal(collAfter, dec(1500, 'finney'))
  })

  it("adjustTrove(): updates borrower's debt and coll with coll decrease, debt increase", async () => {
    await borrowerOperations.openTrove(0, 0, whale, whale, { from: whale, value: dec(100, 'ether') })

    await borrowerOperations.openTrove(0, dec(100, 18), alice, alice, { from: alice, value: dec(1, 'ether') })

    const debtBefore = ((await troveManager.Troves(alice))[0]).toString()
    const collBefore = ((await troveManager.Troves(alice))[1]).toString()

    assert.equal(debtBefore, dec(110, 18))
    assert.equal(collBefore, dec(1, 'ether'))

    // Alice adjusts trove - coll decrease and debt increase (0.1 ETH, 10LUSD)
    await borrowerOperations.adjustTrove(0, '100000000000000000', dec(10, 18), true, alice, alice, { from: alice })

    const debtAfter = ((await troveManager.Troves(alice))[0]).toString()
    const collAfter = ((await troveManager.Troves(alice))[1]).toString()

    assert.equal(debtAfter, dec(120, 18))
    assert.equal(collAfter, '900000000000000000')
  })

  it("adjustTrove(): updates borrower's stake and totalStakes with a coll increase", async () => {
    await borrowerOperations.openTrove(0, 0, whale, whale, { from: whale, value: dec(100, 'ether') })

    await borrowerOperations.openTrove(0, dec(100, 18), alice, alice, { from: alice, value: dec(1, 'ether') })

    const stakeBefore = ((await troveManager.Troves(alice))[2]).toString()
    const totalStakesBefore = await troveManager.totalStakes();

    assert.equal(stakeBefore, dec(1, 'ether'))
    assert.equal(totalStakesBefore, '101000000000000000000')

    // Alice adjusts trove - coll and debt increase (+1 ETH, +50 LUSD)
    await borrowerOperations.adjustTrove(0, 0, dec(50, 18), true, alice, alice, { from: alice, value: dec(1, 'ether') })

    const stakeAfter = ((await troveManager.Troves(alice))[2]).toString()
    const totalStakesAfter = await troveManager.totalStakes();

    assert.equal(stakeAfter, dec(2, 'ether'))
    assert.equal(totalStakesAfter, '102000000000000000000')
  })

  it("adjustTrove():  updates borrower's stake and totalStakes with a coll decrease", async () => {
    await borrowerOperations.openTrove(0, 0, whale, whale, { from: whale, value: dec(100, 'ether') })

    await borrowerOperations.openTrove(0, dec(100, 18), alice, alice, { from: alice, value: dec(1, 'ether') })

    const stakeBefore = ((await troveManager.Troves(alice))[2]).toString()
    const totalStakesBefore = await troveManager.totalStakes();

    assert.equal(stakeBefore, dec(1, 'ether'))
    assert.equal(totalStakesBefore, '101000000000000000000')

    // Alice adjusts trove - coll decrease and debt decrease
    await borrowerOperations.adjustTrove(0, dec(500, 'finney'), dec(50, 18), false, alice, alice, { from: alice })

    const stakeAfter = ((await troveManager.Troves(alice))[2]).toString()
    const totalStakesAfter = await troveManager.totalStakes();

    assert.equal(stakeAfter, '500000000000000000')
    assert.equal(totalStakesAfter, '100500000000000000000')
  })

  it("adjustTrove(): changes LUSDToken balance by the requested decrease", async () => {
    await borrowerOperations.openTrove(0, 0, whale, whale, { from: whale, value: dec(100, 'ether') })

    await borrowerOperations.openTrove(0, dec(100, 18), alice, alice, { from: alice, value: dec(1, 'ether') })

    const alice_LUSDTokenBalance_Before = (await lusdToken.balanceOf(alice)).toString()
    assert.equal(alice_LUSDTokenBalance_Before, dec(100, 18))

    // Alice adjusts trove - coll decrease and debt decrease
    await borrowerOperations.adjustTrove(0, dec(100, 'finney'), dec(10, 18), false, alice, alice, { from: alice })

    // check after
    const alice_LUSDTokenBalance_After = (await lusdToken.balanceOf(alice)).toString()
    assert.equal(alice_LUSDTokenBalance_After, dec(90, 18))
  })

  it("adjustTrove(): changes LUSDToken balance by the requested increase", async () => {
    await borrowerOperations.openTrove(0, 0, whale, whale, { from: whale, value: dec(100, 'ether') })

    await borrowerOperations.openTrove(0, dec(100, 18), alice, alice, { from: alice, value: dec(1, 'ether') })

    const alice_LUSDTokenBalance_Before = (await lusdToken.balanceOf(alice)).toString()
    assert.equal(alice_LUSDTokenBalance_Before, dec(100, 18))

    // Alice adjusts trove - coll increase and debt increase
    await borrowerOperations.adjustTrove(0, 0, dec(100, 18), true, alice, alice, { from: alice, value: dec(1, 'ether') })

    // check after
    const alice_LUSDTokenBalance_After = (await lusdToken.balanceOf(alice)).toString()
    assert.equal(alice_LUSDTokenBalance_After, dec(200, 18))
  })

  it("adjustTrove(): Changes the activePool ETH and raw ether balance by the requested decrease", async () => {
    await borrowerOperations.openTrove(0, 0, whale, whale, { from: whale, value: dec(100, 'ether') })

    await borrowerOperations.openTrove(0, dec(100, 18), alice, alice, { from: alice, value: dec(1, 'ether') })

    const activePool_ETH_Before = (await activePool.getETH()).toString()
    const activePool_RawEther_Before = (await web3.eth.getBalance(activePool.address)).toString()
    assert.equal(activePool_ETH_Before, '101000000000000000000')
    assert.equal(activePool_RawEther_Before, '101000000000000000000')

    // Alice adjusts trove - coll decrease and debt decrease
    await borrowerOperations.adjustTrove(0, dec(100, 'finney'), dec(10, 18), false, alice, alice, { from: alice })

    const activePool_ETH_After = await activePool.getETH()
    const activePool_RawEther_After = await web3.eth.getBalance(activePool.address)
    assert.equal(activePool_ETH_After, '100900000000000000000')
    assert.equal(activePool_RawEther_After, '100900000000000000000')
  })

  it("adjustTrove(): Changes the activePool ETH and raw ether balance by the amount of ETH sent", async () => {
    await borrowerOperations.openTrove(0, 0, whale, whale, { from: whale, value: dec(100, 'ether') })

    await borrowerOperations.openTrove(0, dec(100, 18), alice, alice, { from: alice, value: dec(1, 'ether') })

    const activePool_ETH_Before = (await activePool.getETH()).toString()
    const activePool_RawEther_Before = (await web3.eth.getBalance(activePool.address)).toString()
    assert.equal(activePool_ETH_Before, '101000000000000000000')
    assert.equal(activePool_RawEther_Before, '101000000000000000000')

    // Alice adjusts trove - coll increase and debt increase
    await borrowerOperations.adjustTrove(0, 0, dec(100, 18), true, alice, alice, { from: alice, value: dec(1, 'ether') })

    const activePool_ETH_After = (await activePool.getETH()).toString()
    const activePool_RawEther_After = (await web3.eth.getBalance(activePool.address)).toString()
    assert.equal(activePool_ETH_After, '102000000000000000000')
    assert.equal(activePool_RawEther_After, '102000000000000000000')
  })

  it("adjustTrove(): Changes the LUSD debt in ActivePool by requested decrease", async () => {
    await borrowerOperations.openTrove(0, 0, whale, whale, { from: whale, value: dec(100, 'ether') })

    await borrowerOperations.openTrove(0, dec(100, 18), alice, alice, { from: alice, value: dec(1, 'ether') })

    const activePool_LUSDDebt_Before = (await activePool.getLUSDDebt()).toString()
    assert.equal(activePool_LUSDDebt_Before, dec(120, 18))

    // Alice adjusts trove - coll increase and debt decrease
    await borrowerOperations.adjustTrove(0, 0, dec(50, 18), false, alice, alice, { from: alice, value: dec(1, 'ether') })

    const activePool_LUSDDebt_After = (await activePool.getLUSDDebt()).toString()
    assert.equal(activePool_LUSDDebt_After, dec(70, 18))
  })

  it("adjustTrove():Changes the LUSD debt in ActivePool by requested increase", async () => {
    await borrowerOperations.openTrove(0, 0, whale, whale, { from: whale, value: dec(100, 'ether') })

    await borrowerOperations.openTrove(0, dec(100, 18), alice, alice, { from: alice, value: dec(1, 'ether') })

    const activePool_LUSDDebt_Before = (await activePool.getLUSDDebt()).toString()
    assert.equal(activePool_LUSDDebt_Before, dec(120, 18))

    // Alice adjusts trove - coll increase and debt increase
    await borrowerOperations.adjustTrove(0, 0, dec(100, 18), true, alice, alice, { from: alice, value: dec(1, 'ether') })

    const activePool_LUSDDebt_After = (await activePool.getLUSDDebt()).toString()
    assert.equal(activePool_LUSDDebt_After, dec(220, 18))
  })

  it("adjustTrove(): new coll = 0 and new debt = 0 is not allowed, as gas compensation still counts toward ICR", async () => {
    await borrowerOperations.openTrove(0, 0, whale, whale, { from: whale, value: dec(100, 'ether') })
    await borrowerOperations.openTrove(0, dec(90, 18), alice, alice, { from: alice, value: dec(1, 'ether') })

    const status_Before = (await troveManager.Troves(alice))[3]
    const isInSortedList_Before = await sortedTroves.contains(alice)

    assert.equal(status_Before, 1)  // 1: Active
    assert.isTrue(isInSortedList_Before)

    await assertRevert(
      borrowerOperations.adjustTrove(0, dec(1, 'ether'), dec(90, 18), true, alice, alice, { from: alice }),
      'BorrowerOps: An operation that would result in ICR < MCR is not permitted'
    )
  })

  it("adjustTrove(): Reverts if requested debt increase and amount is zero", async () => {
    await borrowerOperations.openTrove(0, 0, whale, whale, { from: whale, value: dec(100, 'ether') })
    await borrowerOperations.openTrove(0, dec(100, 18), alice, alice, { from: alice, value: dec(1, 'ether') })

    const aliceColl_Before = (await troveManager.Troves(alice))[1].toString()
    assert.equal(aliceColl_Before, dec(1, 'ether'))

    await assertRevert(borrowerOperations.adjustTrove(0, 0, 0, true, alice, alice, { from: alice }), 'BorrowerOps: Debt increase requires positive debtChange')
  })

  it("adjustTrove(): Reverts if requested coll withdrawal and ether is sent", async () => {
    await borrowerOperations.openTrove(0, 0, whale, whale, { from: whale, value: dec(100, 'ether') })
    await borrowerOperations.openTrove(0, dec(100, 18), alice, alice, { from: alice, value: dec(1, 'ether') })

    const aliceColl_Before = (await troveManager.Troves(alice))[1].toString()
    assert.equal(aliceColl_Before, dec(1, 'ether'))

    await assertRevert(borrowerOperations.adjustTrove(0, dec(1, 'ether'), dec(100, 18), true, alice, alice, { from: alice, value: dec(3, 'ether') }), 'BorrowerOperations: Cannot withdraw and add coll')
  })

  it("adjustTrove(): Reverts if requested coll withdrawal is greater than trove's collateral", async () => { 
    await borrowerOperations.openTrove(0, dec(100, 18), alice, alice, { from: alice, value: dec(1, 'ether') })
    await borrowerOperations.openTrove(0, dec(100, 18), bob, bob, { from: bob, value: dec(1, 'ether') })

    // Requested coll withdrawal > coll in the trove
    await assertRevert(borrowerOperations.adjustTrove(0, '1000000000000000001', 0 , false, alice, alice, {from: alice}))
    await assertRevert(borrowerOperations.adjustTrove(0, dec(37, 'ether'), 0 , false, bob, bob, {from: bob}))
    /*
    const txPromise_B = borrowerOperations.adjustTrove(0, dec(37, 'ether'), 0 , false, bob, bob, {from: bob})
    const txPromise_A = borrowerOperations.adjustTrove(0, '1000000000000000001', 0 , false, alice, alice, {from: alice})

    await assertRevert(txPromise_A)
    await assertRevert(txPromise_B)
    */
  })

  it("adjustTrove(): Reverts if borrower has insufficient LUSD balance to cover his debt repayment", async () => {
    await borrowerOperations.openTrove(0, dec(1000, 18), A, A, { from: A, value: dec(15, 'ether') })
    await borrowerOperations.openTrove(0, dec(100, 18), B, B, { from: B, value: dec(5, 'ether') })
 
    // Bob transfers some LUSD to carol
    await lusdToken.transfer(C, dec(51, 18),  {from: B})

    //Confirm B's LUSD balance is less than 50 LUSD
    const B_LUSDBal = await lusdToken.balanceOf(B)
    assert.isTrue(B_LUSDBal.lt(toBN(dec(50, 18))))

    const repayLUSDPromise_B = borrowerOperations.adjustTrove(0, 0, dec(50, 18), false, B, B, {from: B})
     
    // B attempts to repay 50 LUSD
    await assertRevert(repayLUSDPromise_B, "BorrowerOps: Caller doesnt have enough LUSD to close their trove")
  })

  // --- Internal _adjustTrove() ---

  it("Internal _adjustTrove(): reverts when op is a withdrawal and _borrower param is not the msg.sender", async () => {
    await borrowerOperations.openTrove(0, dec(100, 18), alice, alice, { from: alice, value: dec(1, 'ether') })
    await borrowerOperations.openTrove(0, dec(100, 18), bob, bob, { from: bob, value: dec(1, 'ether') })

    const txPromise_A = borrowerOperations.callInternalAdjustLoan(alice, dec(1, 18),  dec(1, 18), true, alice, alice, {from: bob} )
    const txPromise_B = borrowerOperations.callInternalAdjustLoan(bob, dec(1, 18),  dec(1, 18), true, alice, alice, {from: owner} )
    const txPromise_C = borrowerOperations.callInternalAdjustLoan(carol, dec(1, 18),  dec(1, 18), true, alice, alice, {from: bob} )
  
    await assertRevert(txPromise_A, "BorrowerOps: Caller must be the borrower for a withdrawal")
    await assertRevert(txPromise_B, "BorrowerOps: Caller must be the borrower for a withdrawal")
    await assertRevert(txPromise_C, "BorrowerOps: Caller must be the borrower for a withdrawal")
  })

  // --- closeTrove() ---

  it("closeTrove(): reverts when calling address does not have active trove", async () => {
    await borrowerOperations.openTrove(0, 0, alice, alice, { from: alice, value: dec(1, 'ether') })
    await borrowerOperations.openTrove(0, 0, bob, bob, { from: bob, value: dec(1, 'ether') })

    // Bob successfully closes his trove
    const txBob = await borrowerOperations.closeTrove({ from: bob })
    assert.isTrue(txBob.receipt.status)

    // Carol with no active trove attempts to close her trove
    try {
      const txCarol = await borrowerOperations.closeTrove({ from: carol })
      assert.isFalse(txCarol.receipt.status)
    } catch (err) {
      assert.include(err.message, "revert")
    }
  })

  it("closeTrove(): reverts when system is in Recovery Mode", async () => {
    await borrowerOperations.openTrove(0, dec(100, 18), alice, alice, { from: alice, value: dec(1, 'ether') })
    await borrowerOperations.openTrove(0, dec(100, 18), bob, bob, { from: bob, value: dec(1, 'ether') })
    await borrowerOperations.openTrove(0, dec(100, 18), carol, carol, { from: carol, value: dec(1, 'ether') })

    // check Recovery Mode 
    assert.isFalse(await troveManager.checkRecoveryMode())

    // Bob successfully closes his trove
    const txBob = await borrowerOperations.closeTrove({ from: bob })
    assert.isTrue(txBob.receipt.status)

    await priceFeed.setPrice(dec(100, 18))

    assert.isTrue(await troveManager.checkRecoveryMode())

    // Carol attempts to close her trove during Recovery Mode
    try {
      const txCarol = await borrowerOperations.closeTrove({ from: carol })
      assert.isFalse(txCarol.receipt.status)
    } catch (err) {
      assert.include(err.message, "revert")
    }
  })

  it("closeTrove(): reverts when trove is the only one in the system", async () => {
    await borrowerOperations.openTrove(0, dec(100, 18), alice, alice, { from: alice, value: dec(1, 'ether') })

    // check Recovery Mode 
    assert.isFalse(await troveManager.checkRecoveryMode())

    // Alice attempts to close her trove
    try {
      const txAlice = await borrowerOperations.closeTrove({ from: alice })
      assert.isFalse(txAlice.receipt.status)
    } catch (err) {
      // assert.include(err.message, "revert")
      // assert.include(err.message, "TroveManager: Only one trove in the system")
    }
  })

  it("closeTrove(): reduces a Trove's collateral to zero", async () => {
    await borrowerOperations.openTrove(0, 0, dennis, dennis, { from: dennis, value: dec(10, 'ether') })
    // await borrowerOperations.withdrawLUSD(0, dec(100, 18), dennis, dennis, { from: dennis })

    await borrowerOperations.openTrove(0, 0, alice, alice, { from: alice, value: dec(1, 'ether') })
    await borrowerOperations.withdrawLUSD(0, dec(100, 18), alice, alice, { from: alice })

    const collBefore = ((await troveManager.Troves(alice))[1]).toString()
    assert.equal(collBefore, dec(1, 'ether'))

    // Alice attempts to close trove
    await borrowerOperations.closeTrove({ from: alice })

    const collAfter = ((await troveManager.Troves(alice))[1]).toString()
    assert.equal(collAfter, '0')
    // check withdrawal was successful
  })

  it("closeTrove(): reduces a Trove's debt to zero", async () => {
    await borrowerOperations.openTrove(0, 0, dennis, dennis, { from: dennis, value: dec(10, 'ether') })

    await borrowerOperations.openTrove(0, 0, alice, alice, { from: alice, value: dec(1, 'ether') })
    await borrowerOperations.withdrawLUSD(0, dec(100, 18), alice, alice, { from: alice })

    const debtBefore = ((await troveManager.Troves(alice))[0]).toString()
    assert.equal(debtBefore, dec(110, 18))

    // Alice attempts to close trove
    await borrowerOperations.closeTrove({ from: alice })

    const debtAfter = ((await troveManager.Troves(alice))[0]).toString()
    assert.equal(debtAfter, '0')
    // check withdrawal was successful
  })

  it("closeTrove(): sets Trove's stake to zero", async () => {
    await borrowerOperations.openTrove(0, 0, dennis, dennis, { from: dennis, value: dec(10, 'ether') })

    await borrowerOperations.openTrove(0, 0, alice, alice, { from: alice, value: dec(1, 'ether') })
    await borrowerOperations.withdrawLUSD(0, dec(100, 18), alice, alice, { from: alice })

    const stakeBefore = ((await troveManager.Troves(alice))[2]).toString()
    assert.equal(stakeBefore, dec(1, 'ether'))

    // Alice attempts to close trove
    await borrowerOperations.closeTrove({ from: alice })

    const stakeAfter = ((await troveManager.Troves(alice))[2]).toString()
    assert.equal(stakeAfter, '0')
    // check withdrawal was successful
  })

  it("closeTrove(): zero's the troves reward snapshots", async () => {

    // Dennis opens trove and transfers tokens to alice
    await borrowerOperations.openTrove(0, dec(100, 18), dennis, dennis, { from: dennis, value: dec(10, 'ether') })
    await lusdToken.transfer(alice, dec(100, 18), { from: dennis })

    await borrowerOperations.openTrove(0, dec(100, 18), bob, bob, { from: bob, value: dec(1, 'ether') })

    // Price drops
    await priceFeed.setPrice(dec(100, 18))

    // Liquidate Bob
    await troveManager.liquidate(bob)
    assert.isFalse(await sortedTroves.contains(bob))

    // Price bounces back
    await priceFeed.setPrice(dec(200, 18))

    await borrowerOperations.openTrove(0, dec(100, 18), alice, alice, { from: alice, value: dec(1, 'ether') })
    await borrowerOperations.openTrove(0, dec(100, 18), carol, carol, { from: carol, value: dec(1, 'ether') })

    // Price drops ...again
    await priceFeed.setPrice(dec(100, 18))

    // Get Alice's pending reward snapshots 
    const L_ETH_A_Snapshot = (await troveManager.rewardSnapshots(alice))[0]
    const L_LUSDDebt_A_Snapshot = (await troveManager.rewardSnapshots(alice))[1]

    assert.isTrue(L_ETH_A_Snapshot.gt(toBN('0')))
    assert.isTrue(L_LUSDDebt_A_Snapshot.gt(toBN('0')))

    // Liquidate Carol
    await troveManager.liquidate(carol)
    assert.isFalse(await sortedTroves.contains(carol))

    // Get Alice's pending reward snapshots after Carol's liquidation. Check above 0
    const L_ETH_Snapshot_A_AfterLiquidation = (await troveManager.rewardSnapshots(alice))[0]
    const L_LUSDDebt_Snapshot_A_AfterLiquidation = (await troveManager.rewardSnapshots(alice))[1]

    assert.isTrue(L_ETH_Snapshot_A_AfterLiquidation.gt(toBN('0')))
    assert.isTrue(L_LUSDDebt_Snapshot_A_AfterLiquidation.gt(toBN('0')))

    // Alice closes trove
    await borrowerOperations.closeTrove({ from: alice })

    // Check Alice's pending reward snapshots are zero
    const L_ETH_Snapshot_A_afterAliceCloses = (await troveManager.rewardSnapshots(alice))[0]
    const L_LUSDDebt_Snapshot_A_afterAliceCloses = (await troveManager.rewardSnapshots(alice))[1]

    assert.equal(L_ETH_Snapshot_A_afterAliceCloses, '0')
    assert.equal(L_LUSDDebt_Snapshot_A_afterAliceCloses, '0')
  })

  it("closeTrove(): closes the Trove", async () => {
    await borrowerOperations.openTrove(0, 0, dennis, dennis, { from: dennis, value: dec(10, 'ether') })

    await borrowerOperations.openTrove(0, 0, alice, alice, { from: alice, value: dec(1, 'ether') })
    await borrowerOperations.withdrawLUSD(0, dec(100, 18), alice, alice, { from: alice })

    // Check Trove is active
    const alice_Trove_Before = await troveManager.Troves(alice)
    const status_Before = alice_Trove_Before[3]

    assert.equal(status_Before, 1)
    assert.isTrue(await sortedTroves.contains(alice))

    // Close the trove
    await borrowerOperations.closeTrove({ from: alice })

    const alice_Trove_After = await troveManager.Troves(alice)
    const status_After = alice_Trove_After[3]

    assert.equal(status_After, 2)
    assert.isFalse(await sortedTroves.contains(alice))
  })

  it("closeTrove(): reduces ActivePool ETH and raw ether by correct amount", async () => {
    await borrowerOperations.openTrove(0, 0, dennis, dennis, { from: dennis, value: dec(10, 'ether') })

    await borrowerOperations.openTrove(0, 0, alice, alice, { from: alice, value: dec(1, 'ether') })
    await borrowerOperations.withdrawLUSD(0, dec(100, 18), alice, alice, { from: alice })

    // Check before
    const activePool_ETH_before = await activePool.getETH()
    const activePool_RawEther_before = await web3.eth.getBalance(activePool.address)
    assert.equal(activePool_ETH_before, dec(11, 'ether'))
    assert.equal(activePool_RawEther_before, dec(11, 'ether'))

    // Close the trove
    await borrowerOperations.closeTrove({ from: alice })

    // Check after
    const activePool_ETH_After = await activePool.getETH()
    const activePool_RawEther_After = await web3.eth.getBalance(activePool.address)
    assert.equal(activePool_ETH_After, dec(10, 'ether'))
    assert.equal(activePool_RawEther_After, dec(10, 'ether'))
  })

  it("closeTrove(): reduces ActivePool debt by correct amount", async () => {
    await borrowerOperations.openTrove(0, 0, dennis, dennis, { from: dennis, value: dec(10, 'ether') })

    await borrowerOperations.openTrove(0, 0, alice, alice, { from: alice, value: dec(1, 'ether') })
    await borrowerOperations.withdrawLUSD(0, dec(100, 18), alice, alice, { from: alice })

    // Check before
    const activePool_Debt_before = (await activePool.getETH()).toString()
    assert.equal(activePool_Debt_before, dec(11, 'ether'))

    // Close the trove
    await borrowerOperations.closeTrove({ from: alice })

    // Check after
    const activePool_Debt_After = (await activePool.getLUSDDebt()).toString()
    assert.equal(activePool_Debt_After, dec(10, 18))
  })

  it("closeTrove(): updates the the total stakes", async () => {
    await borrowerOperations.openTrove(0, 0, dennis, dennis, { from: dennis, value: dec(10, 'ether') })
    //  Alice creates initial Trove with 1 ether
    await borrowerOperations.openTrove(0, 0, alice, alice, { from: alice, value: dec(1, 'ether') })
    await borrowerOperations.openTrove(0, 0, bob, bob, { from: bob, value: dec(1, 'ether') })

    const alice_Trove_Before = await troveManager.Troves(alice)
    const alice_Stake_Before = alice_Trove_Before[2].toString()
    const totalStakes_Before = (await troveManager.totalStakes()).toString()

    assert.equal(alice_Stake_Before, '1000000000000000000')
    assert.equal(totalStakes_Before, '12000000000000000000')

    // Alice closes trove
    await borrowerOperations.closeTrove({ from: alice })

    // Check stake and total stakes get updated
    const alice_Trove_After = await troveManager.Troves(alice)
    const alice_Stake_After = alice_Trove_After[2].toString()
    const totalStakes_After = (await troveManager.totalStakes()).toString()

    assert.equal(alice_Stake_After, 0)
    assert.equal(totalStakes_After, dec(11, 'ether'))
  })

  it("closeTrove(): sends the correct amount of ETH to the user", async () => {
    await borrowerOperations.openTrove(0, 0, dennis, dennis, { from: dennis, value: dec(10, 'ether') })
    await borrowerOperations.openTrove(0, 0, alice, alice, { from: alice, value: dec(1, 'ether') })

    const alice_ETHBalance_Before = web3.utils.toBN(await web3.eth.getBalance(alice))
    await borrowerOperations.closeTrove({ from: alice, gasPrice: 0 })

    const alice_ETHBalance_After = web3.utils.toBN(await web3.eth.getBalance(alice))
    const balanceDiff = alice_ETHBalance_After.sub(alice_ETHBalance_Before)

    assert.equal(balanceDiff, dec(1, 'ether'))
  })

  it("closeTrove(): subtracts the debt of the closed Trove from the Borrower's LUSDToken balance", async () => {
    await borrowerOperations.openTrove(0, 0, dennis, dennis, { from: dennis, value: dec(10, 'ether') })

    await borrowerOperations.openTrove(0, 0, alice, alice, { from: alice, value: dec(1, 'ether') })
    await borrowerOperations.withdrawLUSD(0, dec(100, 18), alice, alice, { from: alice })

    const alice_LUSDBalance_Before = await lusdToken.balanceOf(alice)
    assert.equal(alice_LUSDBalance_Before, dec(100, 18))

    // close trove
    await borrowerOperations.closeTrove({ from: alice })

    //   // check alive LUSD balance after

    const alice_LUSDBalance_After = await lusdToken.balanceOf(alice)
    assert.equal(alice_LUSDBalance_After, 0)
  })

  it("closeTrove(): applies pending rewards", async () => {
    // --- SETUP ---
    // Alice adds 15 ether, Bob adds 5 ether, Carol adds 1 ether
    await borrowerOperations.openTrove(0, 0, alice, alice, { from: alice, value: dec(15, 'ether') })
    await borrowerOperations.openTrove(0, 0, bob, bob, { from: bob, value: dec(5, 'ether') })
    await borrowerOperations.openTrove(0, 0, carol, carol, { from: carol, value: dec(1, 'ether') })

    // Alice and Bob withdraw 90LUSD, Carol withdraws 170LUSD
    const LUSDwithdrawal_A = dec(90, 18)
    const LUSDwithdrawal_B = dec(90, 18)
    const LUSDwithdrawal_C = dec(170, 18)
    await borrowerOperations.withdrawLUSD(0, LUSDwithdrawal_A, alice, alice, { from: alice })
    await borrowerOperations.withdrawLUSD(0, LUSDwithdrawal_B, bob, bob, { from: bob })
    await borrowerOperations.withdrawLUSD(0, LUSDwithdrawal_C, carol, carol, { from: carol })

    // --- TEST ---

    // price drops to 1ETH:100LUSD, reducing Carol's ICR below MCR
    await priceFeed.setPrice('100000000000000000000');
    const price = await priceFeed.getPrice()

    // close Carol's Trove, liquidating her 1 ether and 180LUSD. Alice and Bob earn rewards.
    const liquidationTx = await troveManager.liquidate(carol, { from: owner });
    const [liquidatedDebt_C, liquidatedColl_C, gasComp_C] = th.getEmittedLiquidationValues(liquidationTx)
    // Dennis opens a new Trove with 10 Ether, withdraws LUSD and sends 135 LUSD to Alice, and 45 LUSD to Bob.

    await borrowerOperations.openTrove(0, 0, dennis, dennis, { from: dennis, value: dec(100, 'ether') })
    const LUSDwithdrawal_D = await dec(200, 18)
    await borrowerOperations.withdrawLUSD(0, LUSDwithdrawal_D, dennis, dennis, { from: dennis })
    await lusdToken.transfer(alice, '135000000000000000000', { from: dennis })
    await lusdToken.transfer(bob, '45000000000000000000', { from: dennis })

    // check Alice and Bob's reward snapshots are zero before they alter their Troves
    alice_rewardSnapshot_Before = await troveManager.rewardSnapshots(alice)
    const alice_ETHrewardSnapshot_Before = alice_rewardSnapshot_Before[0]
    const alice_LUSDDebtRewardSnapshot_Before = alice_rewardSnapshot_Before[1]

    const bob_rewardSnapshot_Before = await troveManager.rewardSnapshots(bob)
    const bob_ETHrewardSnapshot_Before = bob_rewardSnapshot_Before[0]
    const bob_LUSDDebtRewardSnapshot_Before = bob_rewardSnapshot_Before[1]

    assert.equal(alice_ETHrewardSnapshot_Before, 0)
    assert.equal(alice_LUSDDebtRewardSnapshot_Before, 0)
    assert.equal(bob_ETHrewardSnapshot_Before, 0)
    assert.equal(bob_LUSDDebtRewardSnapshot_Before, 0)

    const L_ETH = await troveManager.L_ETH()
    const L_LUSDDebt = await troveManager.L_LUSDDebt()

    const defaultPool_ETH = await defaultPool.getETH()
    const defaultPool_LUSDDebt = await defaultPool.getLUSDDebt()

    // Carol's liquidated coll (1 ETH) and drawn debt should have entered the Default Pool
    assert.isAtMost(th.getDifference(defaultPool_ETH, liquidatedColl_C), 100)
    assert.isAtMost(th.getDifference(defaultPool_LUSDDebt, liquidatedDebt_C), 100)

    // Close Alice's trove. Alice's pending rewards should be removed from the DefaultPool when she close.
    await borrowerOperations.closeTrove({ from: alice })

    const expectedCollReward_A = liquidatedColl_C.mul(toBN(dec(15, 'ether'))).div(toBN(dec(20, 'ether')))
    const expectedDebtReward_A = liquidatedDebt_C.mul(toBN(dec(15, 'ether'))).div(toBN(dec(20, 'ether')))

    const defaultPool_ETH_afterAliceCloses = await defaultPool.getETH()
    const defaultPool_LUSDDebt_afterAliceCloses = await defaultPool.getLUSDDebt()

    assert.isAtMost(th.getDifference(defaultPool_ETH_afterAliceCloses,
      defaultPool_ETH.sub(expectedCollReward_A)), 100)
    assert.isAtMost(th.getDifference(defaultPool_LUSDDebt_afterAliceCloses,
      defaultPool_LUSDDebt.sub(expectedDebtReward_A)), 100)

    // Close Bob's trove. Expect DefaultPool coll and debt to drop to 0, since closing pulls his rewards out.
    await borrowerOperations.closeTrove({ from: bob })

    const defaultPool_ETH_afterBobCloses = await defaultPool.getETH()
    const defaultPool_LUSDDebt_afterBobCloses = await defaultPool.getLUSDDebt()

    assert.isAtMost(th.getDifference(defaultPool_ETH_afterBobCloses, 0), 100)
    assert.isAtMost(th.getDifference(defaultPool_LUSDDebt_afterBobCloses, 0), 100)
  })

  it("closeTrove(): reverts if borrower has insufficient LUSD balance to repay his entire debt", async () => {
    await borrowerOperations.openTrove(0, dec(1000), A, A, { from: A, value: dec(15, 'ether') })
    await borrowerOperations.openTrove(0, dec(100), B, B, { from: B, value: dec(5, 'ether') })
 
    // Bob transfers some LUSD to carol
    await lusdToken.transfer(carol, 1,  {from: B})

    //Confirm Bob's LUSD balance is less than his trove debt
    const B_LUSDBal = await lusdToken.balanceOf(B)
    const B_troveDebt = (await troveManager.Troves(B))[0]
    
    assert.isTrue(B_LUSDBal.lt(B_troveDebt))

    const closeTrovePromise_B = borrowerOperations.closeTrove({from: B})
    
    // Check closing trove reverts
    await assertRevert(closeTrovePromise_B, "BorrowerOps: Caller doesnt have enough LUSD to close their trove")
  })

  // --- openTrove() ---

  it("openTrove(): emits a TroveUpdated event with the correct collateral and debt", async () => { 
    const txA = await borrowerOperations.openTrove(0, dec(30, 18), A, A, { from: A, value: dec(1, 'ether') })
    const txB = await borrowerOperations.openTrove(0, dec(40, 18), B, B, { from: B, value: dec(1, 'ether') })
    const txC = await borrowerOperations.openTrove(0, dec(50, 18), C, C, { from: C, value: dec(1, 'ether') })

    const A_emittedDebt = th.getEventArgByName(txA, "TroveUpdated", "_debt")
    const A_emittedColl = th.getEventArgByName(txA, "TroveUpdated", "_coll")
    const B_emittedDebt = th.getEventArgByName(txB, "TroveUpdated", "_debt")
    const B_emittedColl = th.getEventArgByName(txB, "TroveUpdated", "_coll")
    const C_emittedDebt = th.getEventArgByName(txC, "TroveUpdated", "_debt")
    const C_emittedColl = th.getEventArgByName(txC, "TroveUpdated", "_coll")

    // Check emitted debts include 10 LUSD gas comp
    assert.equal(A_emittedDebt, dec(40, 18))
    assert.equal(B_emittedDebt, dec(50, 18))
    assert.equal(C_emittedDebt, dec(60, 18))
 
    // Check coll values are 1 ETH
    for (const coll of [A_emittedColl, B_emittedColl, C_emittedColl] ) {
      assert.equal(coll, dec(1, 18))
    }
    
    // Redemption occurs, increasing baseRate
    await th.redeemCollateral(A, contracts, dec(30, 18))
    assert.isTrue((await troveManager.baseRate()).gt(toBN('0')))

    const LUSDGasComp = toBN(dec(10, 18))
    const D_drawnDebt = toBN(dec(60, 18))
    const E_drawnDebt = toBN(dec(70, 18))
    
    const txD = await borrowerOperations.openTrove(0, D_drawnDebt, D, D, { from: D, value: dec(1, 'ether') })
    const txE = await borrowerOperations.openTrove(0, E_drawnDebt, E, E, { from: E, value: dec(1, 'ether') })

    const D_emittedDebt = toBN(th.getEventArgByName(txD, "TroveUpdated", "_debt"))
    const D_emittedFee = toBN(th.getEventArgByName(txD, "LUSDBorrowingFeePaid", "_LUSDFee"))
    const D_emittedColl = th.getEventArgByName(txD, "TroveUpdated", "_coll")
    
    const E_emittedDebt = th.getEventArgByName(txE, "TroveUpdated", "_debt")
    const E_emittedFee = toBN(th.getEventArgByName(txE, "LUSDBorrowingFeePaid", "_LUSDFee"))
    const E_emittedColl = th.getEventArgByName(txE, "TroveUpdated", "_coll")

    // Expected emitted debt is the debt issuance request + gas comp + fee
    const D_expectedEmittedDebt = D_drawnDebt.add(LUSDGasComp).add(D_emittedFee)
    const E_expectedEmittedDebt = E_drawnDebt.add(LUSDGasComp).add(E_emittedFee)

    // Check emitted debts include 10 LUSD gas comp
    assert.isTrue(D_expectedEmittedDebt.eq(D_emittedDebt))
    assert.isTrue(E_expectedEmittedDebt.eq(E_emittedDebt))

    // Check coll values are 1 ETH
    for (const coll of [D_emittedColl, E_emittedColl] ) {
      assert.equal(coll, dec(1, 18))
    }
  })

  it("openTrove(): decays a non-zero base rate", async () => {
    await borrowerOperations.openTrove(0, 0, A, A, { from: whale, value: dec(100, 'ether') })

    await borrowerOperations.openTrove(0, dec(30, 18), A, A, { from: A, value: dec(1, 'ether') })
    await borrowerOperations.openTrove(0, dec(40, 18), B, B, { from: B, value: dec(1, 'ether') })
    await borrowerOperations.openTrove(0, dec(50, 18), C, C, { from: C, value: dec(1, 'ether') })

    // A redeems 10 LUSD
    await th.redeemCollateral(A, contracts, dec(10, 18))

    // Check A's balance has decreased by 10 LUSD
    assert.equal(await lusdToken.balanceOf(A), dec(20, 18))

    // Check baseRate is now non-zero
    const baseRate_1 = await troveManager.baseRate()
    assert.isTrue(baseRate_1.gt(toBN('0')))

    // 2 hours pass
    th.fastForwardTime(7200, web3.currentProvider)

    // D opens trove 
    await borrowerOperations.openTrove(0, dec(37, 18), D, D, { from: D, value: dec(5, 'ether') })

    // Check baseRate has decreased
    const baseRate_2 = await troveManager.baseRate()
    assert.isTrue(baseRate_2.lt(baseRate_1))

    // 1 hour passes
    th.fastForwardTime(3600, web3.currentProvider)

    // E opens trove 
    await borrowerOperations.openTrove(0, dec(12, 18), E, E, { from: E, value: dec(3, 'ether') })

    const baseRate_3 = await troveManager.baseRate()
    assert.isTrue(baseRate_3.lt(baseRate_2))
  })

  it("openTrove(): updates base rate when user issues 0 debt (aside from gas comp)", async () => {
    await borrowerOperations.openTrove(0, 0, A, A, { from: whale, value: dec(100, 'ether') })

    await borrowerOperations.openTrove(0, dec(30, 18), A, A, { from: A, value: dec(1, 'ether') })
    await borrowerOperations.openTrove(0, dec(40, 18), B, B, { from: B, value: dec(1, 'ether') })
    await borrowerOperations.openTrove(0, dec(50, 18), C, C, { from: C, value: dec(1, 'ether') })

    // A redeems 10 LUSD
    await th.redeemCollateral(A, contracts, dec(10, 18))

    // Check A's balance has decreased by 10 LUSD
    assert.equal(await lusdToken.balanceOf(A), dec(20, 18))

    // Check baseRate is now non-zero
    const baseRate_1 = await troveManager.baseRate()
    assert.isTrue(baseRate_1.gt(toBN('0')))

    // 2 hours pass
    th.fastForwardTime(7200, web3.currentProvider)

    // D opens trove with 0 debt
    await borrowerOperations.openTrove(0, 0, D, D, { from: D, value: dec(5, 'ether') })

    // Check baseRate has decayed
    const baseRate_2 = await troveManager.baseRate()
    assert.isTrue(baseRate_2.lt(baseRate_1))
  })

  it("openTrove(): doesn't change base rate if it is already zero", async () => {
    await borrowerOperations.openTrove(0, 0, A, A, { from: whale, value: dec(100, 'ether') })

    await borrowerOperations.openTrove(0, dec(30, 18), A, A, { from: A, value: dec(1, 'ether') })
    await borrowerOperations.openTrove(0, dec(40, 18), B, B, { from: B, value: dec(1, 'ether') })
    await borrowerOperations.openTrove(0, dec(50, 18), C, C, { from: C, value: dec(1, 'ether') })

    // Check baseRate is zero
    const baseRate_1 = await troveManager.baseRate()
    assert.equal(baseRate_1, '0')

    // 2 hours pass
    th.fastForwardTime(7200, web3.currentProvider)

    // D opens trove 
    await borrowerOperations.openTrove(0, dec(37, 18), D, D, { from: D, value: dec(5, 'ether') })

    // Check baseRate is still 0
    const baseRate_2 = await troveManager.baseRate()
    assert.equal(baseRate_2, '0')

    // 1 hour passes
    th.fastForwardTime(3600, web3.currentProvider)

    // E opens trove 
    await borrowerOperations.openTrove(0, dec(12, 18), E, E, { from: E, value: dec(3, 'ether') })

    const baseRate_3 = await troveManager.baseRate()
    assert.equal(baseRate_3, '0')
  })

  it("openTrove(): lastFeeOpTime doesn't update if less time than decay interval has passed since the last fee operation", async () => {
    await borrowerOperations.openTrove(0, 0, A, A, { from: whale, value: dec(100, 'ether') })

    await borrowerOperations.openTrove(0, dec(30, 18), A, A, { from: A, value: dec(1, 'ether') })
    await borrowerOperations.openTrove(0, dec(40, 18), B, B, { from: B, value: dec(1, 'ether') })
    await borrowerOperations.openTrove(0, dec(50, 18), C, C, { from: C, value: dec(1, 'ether') })

    // A redeems 10 LUSD
    await th.redeemCollateral(A, contracts, dec(10, 18))

    // Check A's balance has decreased by 10 LUSD
    assert.equal(await lusdToken.balanceOf(A), dec(20, 18))

    // Check baseRate is now non-zero
    const baseRate_1 = await troveManager.baseRate()
    assert.isTrue(baseRate_1.gt(toBN('0')))

    const lastFeeOpTime_1 = await troveManager.lastFeeOperationTime()

    // 50 seconds pass
    th.fastForwardTime(50, web3.currentProvider)

    // Borrower D triggers a fee
    await borrowerOperations.openTrove(0, dec(1, 18), D, D, { from: D, value: dec(1, 'ether') })

    const lastFeeOpTime_2 = await troveManager.lastFeeOperationTime()

    // Check that the last fee operation time did not update, as borrower D's debt issuance occured
    // since before minimum interval had passed 
    assert.isTrue(lastFeeOpTime_2.eq(lastFeeOpTime_1))

    // 10 seconds passes
    th.fastForwardTime(10, web3.currentProvider)

    // Check that now, at least one hour has passed since lastFeeOpTime_1
    const timeNow = await th.getLatestBlockTimestamp(web3)
    assert.isTrue(toBN(timeNow).sub(lastFeeOpTime_1).gte(3600))

    // Borrower E triggers a fee
    await borrowerOperations.openTrove(0, dec(1, 18), E, E, { from: E, value: dec(1, 'ether') })

    const lastFeeOpTime_3 = await troveManager.lastFeeOperationTime()

    // Check that the last fee operation time DID update, as borrower's debt issuance occured
    // after minimum interval had passed 
    assert.isTrue(lastFeeOpTime_3.gt(lastFeeOpTime_1))
  })


  it("openTrove(): borrower can't grief the baseRate and stop it decaying by issuing debt at higher frequency than the decay granularity", async () => {
    await borrowerOperations.openTrove(0, 0, A, A, { from: whale, value: dec(100, 'ether') })

    await borrowerOperations.openTrove(0, dec(30, 18), A, A, { from: A, value: dec(1, 'ether') })
    await borrowerOperations.openTrove(0, dec(40, 18), B, B, { from: B, value: dec(1, 'ether') })
    await borrowerOperations.openTrove(0, dec(50, 18), C, C, { from: C, value: dec(1, 'ether') })

    // A redeems 10 LUSD
    await th.redeemCollateral(A, contracts, dec(10, 18))

    // Check A's balance has decreased by 10 LUSD
    assert.equal(await lusdToken.balanceOf(A), dec(20, 18))

    // Check baseRate is now non-zero
    const baseRate_1 = await troveManager.baseRate()
    assert.isTrue(baseRate_1.gt(toBN('0')))

    // 59 minutes pass
    th.fastForwardTime(3540, web3.currentProvider)

    // Assume Borrower also owns accounts D and E
    // Borrower triggers a fee, before decay interval has passed
    await borrowerOperations.openTrove(0, dec(1, 18), D, D, { from: D, value: dec(1, 'ether') })

    // 1 minute pass
    th.fastForwardTime(3540, web3.currentProvider)

    // Borrower triggers another fee
    await borrowerOperations.openTrove(0, dec(1, 18), E, E, { from: E, value: dec(1, 'ether') })

    // Check base rate has decreased even though Borrower tried to stop it decaying
    const baseRate_2 = await troveManager.baseRate()
    assert.isTrue(baseRate_2.lt(baseRate_1))
  })

  it("openTrove(): borrowing at non-zero base rate sends LUSD fee to LQTY staking contract", async () => {
    // time fast-forwards 1 year, and owner stakes 1 LQTY
    await th.fastForwardTime(timeValues.SECONDS_IN_ONE_YEAR, web3.currentProvider)
    await lqtyToken.approve(lqtyStaking.address, dec(1, 18), { from: owner })
    await lqtyStaking.stake(dec(1, 18), { from: owner })

    await borrowerOperations.openTrove(0, 0, A, A, { from: whale, value: dec(100, 'ether') })

    await borrowerOperations.openTrove(0, dec(30, 18), A, A, { from: A, value: dec(1, 'ether') })
    await borrowerOperations.openTrove(0, dec(40, 18), B, B, { from: B, value: dec(1, 'ether') })
    await borrowerOperations.openTrove(0, dec(50, 18), C, C, { from: C, value: dec(1, 'ether') })

    // A redeems 10 LUSD
    await th.redeemCollateral(A, contracts, dec(10, 18))

    // Check A's balance has decreased by 10 LUSD
    assert.equal(await lusdToken.balanceOf(A), dec(20, 18))

    // Check baseRate is now non-zero
    const baseRate_1 = await troveManager.baseRate()
    assert.isTrue(baseRate_1.gt(toBN('0')))

    // 2 hours pass
    th.fastForwardTime(7200, web3.currentProvider)

    // Check LQTY LUSD balance before == 0
    const lqtyStaking_LUSDBalance_Before = await lusdToken.balanceOf(lqtyStaking.address)
    assert.equal(lqtyStaking_LUSDBalance_Before, '0')

    // D opens trove 
    await borrowerOperations.openTrove(0, dec(37, 18), D, D, { from: D, value: dec(5, 'ether') })

    // Check LQTY LUSD balance after has increased
    const lqtyStaking_LUSDBalance_After = await lusdToken.balanceOf(lqtyStaking.address)
    assert.isTrue(lqtyStaking_LUSDBalance_After.gt(lqtyStaking_LUSDBalance_Before))
  })

  it("openTrove(): borrowing at non-zero base records the (drawn debt + fee) on the Trove struct", async () => {
    // time fast-forwards 1 year, and owner stakes 1 LQTY
    await th.fastForwardTime(timeValues.SECONDS_IN_ONE_YEAR, web3.currentProvider)
    await lqtyToken.approve(lqtyStaking.address, dec(1, 18), { from: owner })
    await lqtyStaking.stake(dec(1, 18), { from: owner })

    await borrowerOperations.openTrove(0, 0, A, A, { from: whale, value: dec(100, 'ether') })

    await borrowerOperations.openTrove(0, dec(30, 18), A, A, { from: A, value: dec(1, 'ether') })
    await borrowerOperations.openTrove(0, dec(40, 18), B, B, { from: B, value: dec(1, 'ether') })
    await borrowerOperations.openTrove(0, dec(50, 18), C, C, { from: C, value: dec(1, 'ether') })

    // A redeems 10 LUSD
    await th.redeemCollateral(A, contracts, dec(10, 18))

    // Check A's balance has decreased by 10 LUSD
    assert.equal(await lusdToken.balanceOf(A), dec(20, 18))

    // Check baseRate is now non-zero
    const baseRate_1 = await troveManager.baseRate()
    assert.isTrue(baseRate_1.gt(toBN('0')))

    // 2 hours pass
    th.fastForwardTime(7200, web3.currentProvider)

    const withdrawal_D = toBN(dec(37, 18))

    gasComp = toBN(dec(10, 18))

    // D withdraws LUSD
    const openTroveTx = await borrowerOperations.openTrove(0, withdrawal_D, D, D, { from: D, value: dec(5, 'ether') })
    
    const emittedFee = toBN(th.getLUSDFeeFromLUSDBorrowingEvent(openTroveTx))
    assert.isTrue(toBN(emittedFee).gt(toBN('0')))

    const newDebt = (await troveManager.Troves(D))[0]

    // Check debt on Trove struct equals drawn debt plus emitted fee
    assert.isTrue(newDebt.eq(withdrawal_D.add(emittedFee).add(gasComp)))
  })

  it("openTrove(): Borrowing at non-zero base rate increases the LQTY staking contract LUSD fees-per-unit-staked", async () => {
    // time fast-forwards 1 year, and owner stakes 1 LQTY
    await th.fastForwardTime(timeValues.SECONDS_IN_ONE_YEAR, web3.currentProvider)
    await lqtyToken.approve(lqtyStaking.address, dec(1, 18), { from: owner })
    await lqtyStaking.stake(dec(1, 18), { from: owner })

    await borrowerOperations.openTrove(0, 0, A, A, { from: whale, value: dec(100, 'ether') })

    await borrowerOperations.openTrove(0, dec(30, 18), A, A, { from: A, value: dec(1, 'ether') })
    await borrowerOperations.openTrove(0, dec(40, 18), B, B, { from: B, value: dec(1, 'ether') })
    await borrowerOperations.openTrove(0, dec(50, 18), C, C, { from: C, value: dec(1, 'ether') })

    // A redeems 10 LUSD
    await th.redeemCollateral(A, contracts, dec(10, 18))

    // Check A's balance has decreased by 10 LUSD
    assert.equal(await lusdToken.balanceOf(A), dec(20, 18))

    // Check baseRate is now non-zero
    const baseRate_1 = await troveManager.baseRate()
    assert.isTrue(baseRate_1.gt(toBN('0')))

    // 2 hours pass
    th.fastForwardTime(7200, web3.currentProvider)

    // Check LQTY contract LUSD fees-per-unit-staked is zero
    const F_LUSD_Before = await lqtyStaking.F_LUSD()
    assert.equal(F_LUSD_Before, '0')

    // D opens trove 
    await borrowerOperations.openTrove(0, dec(37, 18), D, D, { from: D, value: dec(5, 'ether') })

    // Check LQTY contract LUSD fees-per-unit-staked has increased
    const F_LUSD_After = await lqtyStaking.F_LUSD()
    assert.isTrue(F_LUSD_After.gt(F_LUSD_Before))
  })

  it("openTrove(): Borrowing at non-zero base rate sends requested amount to the user", async () => {
    // time fast-forwards 1 year, and owner stakes 1 LQTY
    await th.fastForwardTime(timeValues.SECONDS_IN_ONE_YEAR, web3.currentProvider)
    await lqtyToken.approve(lqtyStaking.address, dec(1, 18), { from: owner })
    await lqtyStaking.stake(dec(1, 18), { from: owner })

    await borrowerOperations.openTrove(0, 0, A, A, { from: whale, value: dec(100, 'ether') })

    await borrowerOperations.openTrove(0, dec(30, 18), A, A, { from: A, value: dec(1, 'ether') })
    await borrowerOperations.openTrove(0, dec(40, 18), B, B, { from: B, value: dec(1, 'ether') })
    await borrowerOperations.openTrove(0, dec(50, 18), C, C, { from: C, value: dec(1, 'ether') })

    // A redeems 10 LUSD
    await th.redeemCollateral(A, contracts, dec(10, 18))

    // Check LQTY Staking contract balance before == 0
    const lqtyStaking_LUSDBalance_Before = await lusdToken.balanceOf(lqtyStaking.address)
    assert.equal(lqtyStaking_LUSDBalance_Before, '0')

    // Check A's balance has decreased by 10 LUSD
    assert.equal(await lusdToken.balanceOf(A), dec(20, 18))

    // Check baseRate is now non-zero
    const baseRate_1 = await troveManager.baseRate()
    assert.isTrue(baseRate_1.gt(toBN('0')))

    // 2 hours pass
    th.fastForwardTime(7200, web3.currentProvider)

    // D opens trove 
    const LUSDRequest_D = toBN(dec(40, 18))
    await borrowerOperations.openTrove(0, LUSDRequest_D, D, D, { from: D, value: dec(5, 'ether') })

    // Check LQTY staking LUSD balance has increased
    const lqtyStaking_LUSDBalance_After = await lusdToken.balanceOf(lqtyStaking.address)
    assert.isTrue(lqtyStaking_LUSDBalance_After.gt(lqtyStaking_LUSDBalance_Before))

    // Check D's LUSD balance now equals their requested LUSD
    const LUSDBalance_D = await lusdToken.balanceOf(D)
    assert.isTrue(LUSDRequest_D.eq(LUSDBalance_D))
  })

  it("openTrove(): Borrowing at zero base rate does not change LUSD balance of LQTY staking contract", async () => {
    await borrowerOperations.openTrove(0, 0, A, A, { from: whale, value: dec(100, 'ether') })

    await borrowerOperations.openTrove(0, dec(30, 18), A, A, { from: A, value: dec(1, 'ether') })
    await borrowerOperations.openTrove(0, dec(40, 18), B, B, { from: B, value: dec(1, 'ether') })
    await borrowerOperations.openTrove(0, dec(50, 18), C, C, { from: C, value: dec(1, 'ether') })

    // Check baseRate is zero
    const baseRate_1 = await troveManager.baseRate()
    assert.equal(baseRate_1, '0')

    // 2 hours pass
    th.fastForwardTime(7200, web3.currentProvider)

    // Check LQTY LUSD balance before == 0
    const lqtyStaking_LUSDBalance_Before = await lusdToken.balanceOf(lqtyStaking.address)
    assert.equal(lqtyStaking_LUSDBalance_Before, '0')

    // D opens trove 
    await borrowerOperations.openTrove(0, dec(37, 18), D, D, { from: D, value: dec(5, 'ether') })

    // Check LQTY LUSD balance after == 0
    const lqtyStaking_LUSDBalance_After = await lusdToken.balanceOf(lqtyStaking.address)
    assert.equal(lqtyStaking_LUSDBalance_After, '0')
  })

  it("openTrove(): Borrowing at zero base rate does not change LQTY staking contract LUSD fees-per-unit-staked", async () => {
    await borrowerOperations.openTrove(0, 0, A, A, { from: whale, value: dec(100, 'ether') })

    await borrowerOperations.openTrove(0, dec(30, 18), A, A, { from: A, value: dec(1, 'ether') })
    await borrowerOperations.openTrove(0, dec(40, 18), B, B, { from: B, value: dec(1, 'ether') })
    await borrowerOperations.openTrove(0, dec(50, 18), C, C, { from: C, value: dec(1, 'ether') })

    // Check baseRate is zero
    const baseRate_1 = await troveManager.baseRate()
    assert.equal(baseRate_1, '0')

    // 2 hours pass
    th.fastForwardTime(7200, web3.currentProvider)

    // Check LQTY LUSD balance before == 0
    const F_LUSD_Before = await lqtyStaking.F_LUSD()
    assert.equal(F_LUSD_Before, '0')

    // D opens trove 
    await borrowerOperations.openTrove(0, dec(37, 18), D, D, { from: D, value: dec(5, 'ether') })

    // Check LQTY LUSD balance after == 0
    const F_LUSD_After = await lqtyStaking.F_LUSD()
    assert.equal(F_LUSD_After, '0')
  })

  it("openTrove(): Borrowing at zero base rate sends total requested LUSD to the user", async () => {
    await borrowerOperations.openTrove(0, 0, A, A, { from: whale, value: dec(100, 'ether') })

    await borrowerOperations.openTrove(0, dec(30, 18), A, A, { from: A, value: dec(1, 'ether') })
    await borrowerOperations.openTrove(0, dec(40, 18), B, B, { from: B, value: dec(1, 'ether') })
    await borrowerOperations.openTrove(0, dec(50, 18), C, C, { from: C, value: dec(1, 'ether') })

    // Check baseRate is zero
    const baseRate_1 = await troveManager.baseRate()
    assert.equal(baseRate_1, '0')

    // 2 hours pass
    th.fastForwardTime(7200, web3.currentProvider)

    // D opens trove 
    const LUSDRequest_D = toBN(dec(40, 18))
    await borrowerOperations.openTrove(0, LUSDRequest_D, D, D, { from: D, value: dec(5, 'ether') })

    // Check D's LUSD balance now equals their requested LUSD
    const LUSDBalance_D = await lusdToken.balanceOf(D)

    assert.isTrue(LUSDRequest_D.eq(LUSDBalance_D))
  })


  it("openTrove(): reverts when system is in Recovery Mode and ICR < CCR", async () => {
    await borrowerOperations.openTrove(0, dec(90, 18), whale, whale, { from: whale, value: dec(80, 16) })
    await borrowerOperations.openTrove(0, dec(90, 18), alice, alice, { from: alice, value: dec(70, 16) })

    assert.isFalse(await troveManager.checkRecoveryMode())

    // price drops, and Recovery Mode kicks in
    await priceFeed.setPrice(dec(100, 18))

    assert.isTrue(await troveManager.checkRecoveryMode())

    // Bob tries to open a trove with same ICR (140%), during Recovery Mode
    try {
      const txBob = await borrowerOperations.openTrove(0, dec(90, 18), bob, bob, { from: bob, value: dec(14, 17) })
      assert.isFalse(txBob.receipt.status)
    } catch (err) {
      assert.include(err.message, "revert")
    }
  })

  it("openTrove(): reverts when trove ICR < MCR", async () => {
    const txAlice = await borrowerOperations.openTrove(0, dec(100, 18), alice, alice, { from: alice, value: dec(1, 'ether') })
    const price = await priceFeed.getPrice()
    const aliceICR = await troveManager.getCurrentICR(alice, price)

    assert.isTrue(txAlice.receipt.status)
    assert.isTrue(aliceICR.gte(web3.utils.toBN('110000000000000000')))

    // Bob attempts to open a trove with coll = 1 ETH, debt = 182 LUSD. At ETH:USD price = 200, his ICR = 1 * 200 / 182 =   109.8%.
    try {
      const txBob = await borrowerOperations.openTrove(0, '182000000000000000000', bob, bob, { from: bob, value: dec(1, 'ether') })
      assert.isFalse(txBob.receipt.status)
    } catch (err) {
      assert.include(err.message, "revert")
    }
  })

  it("openTrove(): reverts when opening the trove causes the TCR of the system to fall below the CCR", async () => {
    await priceFeed.setPrice(dec(100, 18))

    // Alice creates trove with 3 ETH / 200 LUSD, and 150% ICR.  System TCR = 150%.
    const txAlice = await borrowerOperations.openTrove(0, dec(190, 18), alice, alice, { from: alice, value: dec(3, 'ether') })
    const price = await priceFeed.getPrice()

    const TCR = await troveManager.getTCR()
    assert.equal(TCR, '1500000000000000000')

    // Bob attempts to open a trove with coll = 1 ETH, actual debt = 201 LUSD. At ETH:USD price = 1, his ICR = 300 / 201 =   149.25%`

    // System TCR would be: ((3+3) * 100 ) / (200+201) = 600/401 = 149.62%, i.e. below CCR of 150%.
    try {
      const txBob = await borrowerOperations.openTrove(0, '191000000000000000000', bob, bob, { from: bob, value: dec(3, 'ether') })
      assert.isFalse(txBob.receipt.status)
    } catch (err) {
      assert.include(err.message, "revert")
    }
  })

  it("openTrove(): reverts if withdrawal would pull TCR below CCR", async () => {
    // --- SETUP ---
    await borrowerOperations.openTrove(0, 0, alice, alice, { from: alice, value: dec(3, 'ether') })
    await borrowerOperations.openTrove(0, 0, bob, bob, { from: bob, value: dec(3, 'ether') })

    //  Alice and Bob withdraw such that the TCR is ~150%
    await borrowerOperations.withdrawLUSD(0, '390000000000000000000', alice, alice, { from: alice })
    await borrowerOperations.withdrawLUSD(0, '390000000000000000000', bob, bob, { from: bob })

    const TCR = (await troveManager.getTCR()).toString()
    assert.equal(TCR, '1500000000000000000')

    // --- TEST ---

    // Carol attempts to open a trove, which would reduce TCR to below 150%
    try {
      const txData = await borrowerOperations.openTrove(0, '180000000000000000000', carol, carol, { from: carol, value: dec(1, 'ether') })
      assert.isFalse(txData.receipt.status)
    } catch (err) {
      assert.include(err.message, 'revert')
    }
  })

  it("openTrove(): with ICR < CCR, reverts when system is in Recovery Mode", async () => {
    // --- SETUP ---
    await borrowerOperations.openTrove(0, 0, alice, alice, { from: alice, value: dec(3, 'ether') })
    await borrowerOperations.openTrove(0, 0, bob, bob, { from: bob, value: dec(3, 'ether') })

    //  Alice and Bob withdraw such that the TCR is ~150%
    await borrowerOperations.withdrawLUSD(0, '390000000000000000000', alice, alice, { from: alice })
    await borrowerOperations.withdrawLUSD(0, '390000000000000000000', bob, bob, { from: bob })

    const TCR = (await troveManager.getTCR()).toString()
    assert.equal(TCR, '1500000000000000000')

    // --- TEST ---

    // price drops to 1ETH:150LUSD, reducing TCR below 150%
    await priceFeed.setPrice('150000000000000000000');

    try {                                                
      const txData = await borrowerOperations.openTrove(0, '91000000000000000000', carol, carol, { from: carol, value: dec(1, 'ether') })
      assert.isFalse(txData.receipt.status)
    } catch (err) {
      assert.include(err.message, 'revert')
      assert.include(err.message, 'BorrowerOps: In Recovery Mode new troves must have ICR >= CCR')
    }
  })

  it("openTrove(): reverts if trove is already active", async () => {
    await borrowerOperations.openTrove(0, 0, whale, whale, { from: whale, value: dec(10, 'ether') })

    await borrowerOperations.openTrove(0, dec(50, 18), alice, alice, { from: alice, value: dec(1, 'ether') })
    await borrowerOperations.openTrove(0, dec(50, 18), bob, bob, { from: bob, value: dec(1, 'ether') })

    try {
      const txB_1 = await borrowerOperations.openTrove(0, dec(100, 18), bob, bob, { from: bob, value: dec(1, 'ether') })
      assert.isFalse(txB_1.receipt.status)
    } catch (err) {
      assert.include(err.message, 'revert')
    }

    try {
      const txB_2 = await borrowerOperations.openTrove(0, 0, bob, bob, { from: bob, value: dec(1, 'ether') })
      assert.isFalse(txB_2.receipt.status)
    } catch (err) {
      assert.include(err.message, 'revert')
    }
  })

  it("openTrove(): Can open a trove with ICR >= CCR when system is in Recovery Mode", async () => {
    // --- SETUP ---
    //  Alice and Bob add coll and withdraw such  that the TCR is ~150%
    await borrowerOperations.openTrove(0, 0, alice, alice, { from: alice, value: dec(3, 'ether') })
    await borrowerOperations.openTrove(0, 0, bob, bob, { from: bob, value: dec(3, 'ether') })
    await borrowerOperations.withdrawLUSD(0, '390000000000000000000', alice, alice, { from: alice })
    await borrowerOperations.withdrawLUSD(0, '390000000000000000000', bob, bob, { from: bob })

    const TCR = (await troveManager.getTCR()).toString()
    assert.equal(TCR, '1500000000000000000')

    // price drops to 1ETH:100LUSD, reducing TCR below 150%
    await priceFeed.setPrice('100000000000000000000');
<<<<<<< HEAD
    const price = await priceFeed.getPrice()

    assert.isTrue(await troveManager.checkRecoveryMode())

    const txCarol = await borrowerOperations.openTrove(0, dec(50, 18), carol, carol, { from: carol, value: dec(1, 'ether') })
=======

    assert.isTrue(await troveManager.checkRecoveryMode())

    await assertRevert(
      borrowerOperations.openTrove(0, dec(80, 18), carol, carol, { from: carol, value: dec(1, 'ether') }),
      'BorrowerOps: In Recovery Mode new troves must have ICR >= R_MCR'
    )

    const lqtyStakingLUSDBalanceBefore = await lusdToken.balanceOf(lqtyStaking.address)

    const txCarol = await borrowerOperations.openTrove(0, 0, carol, carol, { from: carol, value: dec(1, 'ether') })
>>>>>>> 6159b63e
    assert.isTrue(txCarol.receipt.status)
    assert.isTrue(await sortedTroves.contains(carol))

    const carol_TroveStatus = await troveManager.getTroveStatus(carol)
    assert.equal(carol_TroveStatus, 1)

    const carolICR = await troveManager.getCurrentICR(carol, price)
    assert.isTrue(carolICR.gt(toBN(dec(150, 16))))
  })

  it("openTrove(): Can open a trove with zero debt (plus gas comp) when system is in Recovery Mode", async () => {
    // --- SETUP ---
    //  Alice and Bob add coll and withdraw such  that the TCR is ~150%
    await borrowerOperations.openTrove(0, 0, alice, alice, { from: alice, value: dec(3, 'ether') })
    await borrowerOperations.openTrove(0, 0, bob, bob, { from: bob, value: dec(3, 'ether') })
    await borrowerOperations.withdrawLUSD(0, '390000000000000000000', alice, alice, { from: alice })
    await borrowerOperations.withdrawLUSD(0, '390000000000000000000', bob, bob, { from: bob })

    const TCR = (await troveManager.getTCR()).toString()
    assert.equal(TCR, '1500000000000000000')

    // price drops to 1ETH:100LUSD, reducing TCR below 150%
    await priceFeed.setPrice('100000000000000000000');

    assert.isTrue(await troveManager.checkRecoveryMode())

    const txCarol = await borrowerOperations.openTrove(0, 0, carol, carol, { from: carol, value: dec(1, 'ether') })
    assert.isTrue(txCarol.receipt.status)

    assert.isTrue(await sortedTroves.contains(carol))

    const carol_TroveStatus = await troveManager.getTroveStatus(carol)
    assert.equal(carol_TroveStatus, 1)

    // check no fee was charged
    const lqtyStakingLUSDBalanceAfter = await lusdToken.balanceOf(lqtyStaking.address)
    assert.equal(lqtyStakingLUSDBalanceAfter.toString(), lqtyStakingLUSDBalanceBefore.toString())
  })


  it("openTrove(): creates a new Trove and assigns the correct collateral and debt amount", async () => {
    const alice_Trove_Before = await troveManager.Troves(alice)

    const debt_Before = alice_Trove_Before[0]
    const coll_Before = alice_Trove_Before[1]
    const status_Before = alice_Trove_Before[3]

    // check coll and debt before
    assert.equal(debt_Before, 0)
    assert.equal(coll_Before, 0)

    // check non-existent status
    assert.equal(status_Before, 0)

    await borrowerOperations.openTrove(0, '50000000000000000000', alice, alice, { from: alice, value: dec(1, 'ether') })

    const alice_Trove_After = await troveManager.Troves(alice)

    const debt_After = alice_Trove_After[0].toString()
    const coll_After = alice_Trove_After[1]
    const status_After = alice_Trove_After[3]

    // check coll and debt after
    assert.equal(debt_After, '60000000000000000000')
    assert.equal(coll_After, dec(1, 'ether'))

    // check active status
    assert.equal(status_After, 1)
  })

  it("openTrove(): adds Trove owner to TroveOwners array", async () => {
    const TroveOwnersCount_Before = (await troveManager.getTroveOwnersCount()).toString();
    assert.equal(TroveOwnersCount_Before, '0')

    await borrowerOperations.openTrove(0, '50000000000000000000', alice, alice, { from: alice, value: dec(1, 'ether') })

    const TroveOwnersCount_After = (await troveManager.getTroveOwnersCount()).toString();
    assert.equal(TroveOwnersCount_After, '1')
  })

  it("openTrove(): creates a stake and adds it to total stakes", async () => {
    const alice_Trove_Before = await troveManager.Troves(alice)
    const alice_Stake_Before = alice_Trove_Before[2].toString()
    const totalStakes_Before = (await troveManager.totalStakes()).toString()

    assert.equal(alice_Stake_Before, '0')
    assert.equal(totalStakes_Before, '0')

    await borrowerOperations.openTrove(0, '50000000000000000000', alice, alice, { from: alice, value: dec(1, 'ether') })

    const alice_Trove_After = await troveManager.Troves(alice)
    const alice_Stake_After = alice_Trove_After[2].toString()
    const totalStakes_After = (await troveManager.totalStakes()).toString()

    assert.equal(alice_Stake_After, '1000000000000000000')
    assert.equal(totalStakes_After, '1000000000000000000')
  })

  it("openTrove(): inserts Trove to Sorted Troves list", async () => {
    // check before
    const aliceTroveInList_Before = await sortedTroves.contains(alice)
    const listIsEmpty_Before = await sortedTroves.isEmpty()
    assert.equal(aliceTroveInList_Before, false)
    assert.equal(listIsEmpty_Before, true)

    await borrowerOperations.openTrove(0, '50000000000000000000', alice, alice, { from: alice, value: dec(1, 'ether') })

    // check after
    const aliceTroveInList_After = await sortedTroves.contains(alice)
    const listIsEmpty_After = await sortedTroves.isEmpty()
    assert.equal(aliceTroveInList_After, true)
    assert.equal(listIsEmpty_After, false)
  })

  it("openTrove(): Increases the activePool ETH and raw ether balance by correct amount", async () => {
    const activePool_ETH_Before = await activePool.getETH()
    const activePool_RawEther_Before = await web3.eth.getBalance(activePool.address)
    assert.equal(activePool_ETH_Before, 0)
    assert.equal(activePool_RawEther_Before, 0)

    await borrowerOperations.openTrove(0, '50000000000000000000', alice, alice, { from: alice, value: dec(1, 'ether') })

    const activePool_ETH_After = await activePool.getETH()
    const activePool_RawEther_After = await web3.eth.getBalance(activePool.address)
    assert.equal(activePool_ETH_After, dec(1, 'ether'))
    assert.equal(activePool_RawEther_After, dec(1, 'ether'))
  })

  it("openTrove(): records up-to-date initial snapshots of L_ETH and L_LUSDDebt", async () => {
    // --- SETUP ---
    /* Alice adds 10 ether
    Carol adds 1 ether */
    await borrowerOperations.openTrove(0, 0, alice, alice, { from: alice, value: dec(10, 'ether') })
    await borrowerOperations.openTrove(0, 0, carol, carol, { from: carol, value: dec(1, 'ether') })

    // Alice withdraws 90LUSD, Carol withdraws 170LUSD
    const A_LUSDWithdrawal = dec(90, 18)
    const C_LUSDWithdrawal = dec(170, 18)
    await borrowerOperations.withdrawLUSD(0, A_LUSDWithdrawal, alice, alice, { from: alice })
    await borrowerOperations.withdrawLUSD(0, C_LUSDWithdrawal, carol, carol, { from: carol })

    // --- TEST ---

    // price drops to 1ETH:100LUSD, reducing Carol's ICR below MCR
    await priceFeed.setPrice(dec(100, 18));

    // close Carol's Trove, liquidating her 1 ether and 180LUSD.
    const liquidationTx = await troveManager.liquidate(carol, { from: owner });
    const [liquidatedDebt, liquidatedColl, gasComp] = th.getEmittedLiquidationValues(liquidationTx)

    /* with total stakes = 10 ether, after liquidation, L_ETH should equal 1/10 ether per-ether-staked,
     and L_LUSD should equal 18 LUSD per-ether-staked. */

    const L_ETH = await troveManager.L_ETH()
    const L_LUSD = await troveManager.L_LUSDDebt()

    assert.isAtMost(th.getDifference(L_ETH, liquidatedColl.div(toBN('10'))), 100)
    assert.isAtMost(th.getDifference(L_LUSD, liquidatedDebt.div(toBN('10'))), 100)

    // Bob opens trove
    await borrowerOperations.openTrove(0, '50000000000000000000', bob, bob, { from: bob, value: dec(1, 'ether') })

    // check Bob's snapshots of L_ETH and L_LUSD equal the respective current values
    const bob_rewardSnapshot = await troveManager.rewardSnapshots(bob)
    const bob_ETHrewardSnapshot = bob_rewardSnapshot[0]
    const bob_LUSDDebtRewardSnapshot = bob_rewardSnapshot[1]

    assert.isAtMost(th.getDifference(bob_ETHrewardSnapshot, L_ETH), 100)
    assert.isAtMost(th.getDifference(bob_LUSDDebtRewardSnapshot, L_LUSD), 100)
  })

  it("openTrove(): allows a user to open a Trove, then close it, then re-open it", async () => {
    // Open Troves
    await borrowerOperations.openTrove(0, 0, whale, whale, { from: whale, value: dec(100, 'ether') })
    await borrowerOperations.openTrove(0, '50000000000000000000', alice, alice, { from: alice, value: dec(1, 'ether') })

    // Check Trove is active
    const alice_Trove_1 = await troveManager.Troves(alice)
    const status_1 = alice_Trove_1[3]
    assert.equal(status_1, 1)
    assert.isTrue(await sortedTroves.contains(alice))

    // Repay and close Trove
    await borrowerOperations.closeTrove({ from: alice })
    /*
    await borrowerOperations.repayLUSD('50000000000000000000', alice, alice, { from: alice })
    await borrowerOperations.withdrawColl(dec(1, 'ether'), alice, alice, { from: alice })
    */

    // Check Trove is closed
    const alice_Trove_2 = await troveManager.Troves(alice)
    const status_2 = alice_Trove_2[3]
    assert.equal(status_2, 2)
    assert.isFalse(await sortedTroves.contains(alice))

    // Re-open Trove
    await borrowerOperations.openTrove(0, '25000000000000000000', alice, alice, { from: alice, value: dec(1, 'ether') })

    // Check Trove is re-opened
    const alice_Trove_3 = await troveManager.Troves(alice)
    const status_3 = alice_Trove_3[3]
    assert.equal(status_3, 1)
    assert.isTrue(await sortedTroves.contains(alice))
  })

  it("openTrove(): increases the Trove's LUSD debt by the correct amount", async () => {
    // check before
    const alice_Trove_Before = await troveManager.Troves(alice)
    const debt_Before = alice_Trove_Before[0]
    assert.equal(debt_Before, 0)

    await borrowerOperations.openTrove(0, '50000000000000000000', alice, alice, { from: alice, value: dec(1, 'ether') })

    // check after
    const alice_Trove_After = await troveManager.Troves(alice)
    const debt_After = alice_Trove_After[0]
    assert.equal(debt_After, '60000000000000000000')
  })

  it("openTrove(): increases LUSD debt in ActivePool by (drawn debt + gas comp)", async () => {
    const activePool_LUSDDebt_Before = await activePool.getLUSDDebt()
    assert.equal(activePool_LUSDDebt_Before, 0)

    await borrowerOperations.openTrove(0, dec(50, 18), alice, alice, { from: alice, value: dec(1, 'ether') })

    const activePool_LUSDDebt_After = await activePool.getLUSDDebt()
    assert.equal(activePool_LUSDDebt_After, dec(60, 18))
  })

  it("openTrove(): increases user LUSDToken balance by correct amount", async () => {
    // check before
    const alice_LUSDTokenBalance_Before = await lusdToken.balanceOf(alice)
    assert.equal(alice_LUSDTokenBalance_Before, 0)

    await borrowerOperations.openTrove(0, '50000000000000000000', alice, alice, { from: alice, value: dec(1, 'ether') })

    // check after
    const alice_LUSDTokenBalance_After = await lusdToken.balanceOf(alice)
    assert.equal(alice_LUSDTokenBalance_After, '50000000000000000000')
  })

  //  --- getNewICRFromTroveChange ---

  describe("getNewICRFromTroveChange() returns the correct ICR", async () => {


    // 0, 0
    it("collChange = 0, debtChange = 0", async () => {
      price = await priceFeed.getPrice()
      const initialColl = dec(1, 'ether')
      const initialDebt = dec(100, 18)
      const collChange = 0
      const debtChange = 0

      const newICR = (await borrowerOperations.getNewICRFromTroveChange(initialColl, initialDebt, collChange, true, debtChange, true, price)).toString()
      assert.equal(newICR, '2000000000000000000')
    })

    // 0, +ve
    it("collChange = 0, debtChange is positive", async () => {
      price = await priceFeed.getPrice()
      const initialColl = dec(1, 'ether')
      const initialDebt = dec(100, 18)
      const collChange = 0
      const debtChange = dec(50, 18)

      const newICR = (await borrowerOperations.getNewICRFromTroveChange(initialColl, initialDebt, collChange, true, debtChange, true, price)).toString()
      assert.isAtMost(th.getDifference(newICR, '1333333333333333333'), 100)
    })

    // 0, -ve
    it("collChange = 0, debtChange is negative", async () => {
      price = await priceFeed.getPrice()
      const initialColl = dec(1, 'ether')
      const initialDebt = dec(100, 18)
      const collChange = 0
      const debtChange = dec(50, 18)

      const newICR = (await borrowerOperations.getNewICRFromTroveChange(initialColl, initialDebt, collChange, true, debtChange, false, price)).toString()
      assert.equal(newICR, '4000000000000000000')
    })

    // +ve, 0
    it("collChange is positive, debtChange is 0", async () => {
      price = await priceFeed.getPrice()
      const initialColl = dec(1, 'ether')
      const initialDebt = dec(100, 18)
      const collChange = dec(1, 'ether')
      const debtChange = 0

      const newICR = (await borrowerOperations.getNewICRFromTroveChange(initialColl, initialDebt, collChange, true, debtChange, true, price)).toString()
      assert.equal(newICR, '4000000000000000000')
    })

    // -ve, 0
    it("collChange is negative, debtChange is 0", async () => {
      price = await priceFeed.getPrice()
      const initialColl = dec(1, 'ether')
      const initialDebt = dec(100, 18)
      const collChange = dec(5, 17)
      const debtChange = 0

      const newICR = (await borrowerOperations.getNewICRFromTroveChange(initialColl, initialDebt, collChange, false, debtChange, true, price)).toString()
      assert.equal(newICR, '1000000000000000000')
    })

    // -ve, -ve
    it("collChange is negative, debtChange is negative", async () => {
      price = await priceFeed.getPrice()
      const initialColl = dec(1, 'ether')
      const initialDebt = dec(100, 18)
      const collChange = dec(5, 17)
      const debtChange = dec(50, 18)

      const newICR = (await borrowerOperations.getNewICRFromTroveChange(initialColl, initialDebt, collChange, false, debtChange, false, price)).toString()
      assert.equal(newICR, '2000000000000000000')
    })

    // +ve, +ve 
    it("collChange is positive, debtChange is positive", async () => {
      price = await priceFeed.getPrice()
      const initialColl = dec(1, 'ether')
      const initialDebt = dec(100, 18)
      const collChange = dec(1, 'ether')
      const debtChange = dec(100, 18)

      const newICR = (await borrowerOperations.getNewICRFromTroveChange(initialColl, initialDebt, collChange, true, debtChange, true, price)).toString()
      assert.equal(newICR, '2000000000000000000')
    })

    // +ve, -ve
    it("collChange is positive, debtChange is negative", async () => {
      price = await priceFeed.getPrice()
      const initialColl = dec(1, 'ether')
      const initialDebt = dec(100, 18)
      const collChange = dec(1, 'ether')
      const debtChange = dec(50, 18)

      const newICR = (await borrowerOperations.getNewICRFromTroveChange(initialColl, initialDebt, collChange, true, debtChange, false, price)).toString()
      assert.equal(newICR, '8000000000000000000')
    })

    // -ve, +ve
    it("collChange is negative, debtChange is positive", async () => {
      price = await priceFeed.getPrice()
      const initialColl = dec(1, 'ether')
      const initialDebt = dec(100, 18)
      const collChange = dec(5, 17)
      const debtChange = dec(100, 18)

      const newICR = (await borrowerOperations.getNewICRFromTroveChange(initialColl, initialDebt, collChange, false, debtChange, true, price)).toString()
      assert.equal(newICR, '500000000000000000')
    })
  })

  // --- getCompositeDebt ---

  it("getCompositeDebt(): returns debt + 10 gas comp", async () => { 
    const res1 = await borrowerOperations.getCompositeDebt('0')
    assert.equal(res1, dec(10, 18))

    const res2 = await borrowerOperations.getCompositeDebt(dec(90, 18))
    assert.equal(res2, dec(100, 18))

    const res3 = await borrowerOperations.getCompositeDebt(dec(24423422357345049, 12))
    assert.equal(res3, dec(24423422367345049, 12))
  })

  //  --- getNewICRFromTroveChange ---

  describe("getNewTCRFromTroveChange() returns the correct TCR", async () => {

    // 0, 0
    it("collChange = 0, debtChange = 0", async () => {
      // --- SETUP --- Create a Liquity instance with an Active Pool and pending rewards (Default Pool)
      const troveColl = toBN(dec(1, 'ether'))
      const troveDebt = toBN(dec(100, 18))
      await borrowerOperations.openTrove(0, troveDebt, alice, alice, { from: alice, value: troveColl })
      await borrowerOperations.openTrove(0, troveDebt, bob, bob, { from: bob, value: troveColl })

      await priceFeed.setPrice(dec(100, 18))

      const liquidationTx = await troveManager.liquidate(bob)
      assert.isFalse(await sortedTroves.contains(bob))

      const [liquidatedDebt, liquidatedColl, gasComp] = th.getEmittedLiquidationValues(liquidationTx)

      await priceFeed.setPrice(dec(200, 18))
      const price = await priceFeed.getPrice()

      // --- TEST ---
      const collChange = 0
      const debtChange = 0
      const newTCR = await borrowerOperations.getNewTCRFromTroveChange(collChange, true, debtChange, true, price)

      const expectedTCR = (troveColl.add(liquidatedColl)).mul(price)
                          .div(troveDebt.add(LUSD_GAS_COMPENSATION).add(liquidatedDebt))

      assert.isTrue(newTCR.eq(expectedTCR))
    })

    // 0, +ve
    it("collChange = 0, debtChange is positive", async () => {
      // --- SETUP --- Create a Liquity instance with an Active Pool and pending rewards (Default Pool)
      const troveColl = toBN(dec(1, 'ether'))
      const troveDebt = toBN(dec(100, 18))
      await borrowerOperations.openTrove(0, troveDebt, alice, alice, { from: alice, value: troveColl })
      await borrowerOperations.openTrove(0, troveDebt, bob, bob, { from: bob, value: troveColl })

      await priceFeed.setPrice(dec(100, 18))

      const liquidationTx = await troveManager.liquidate(bob)
      assert.isFalse(await sortedTroves.contains(bob))

      const [liquidatedDebt, liquidatedColl, gasComp] = th.getEmittedLiquidationValues(liquidationTx)

      await priceFeed.setPrice(dec(200, 18))
      const price = await priceFeed.getPrice()

      // --- TEST ---
      const collChange = 0
      const debtChange = dec(200, 18)
      const newTCR = (await borrowerOperations.getNewTCRFromTroveChange(collChange, true, debtChange, true, price))

      const expectedTCR = (troveColl.add(liquidatedColl)).mul(price)
      .div(troveDebt.add(LUSD_GAS_COMPENSATION).add(liquidatedDebt).add(toBN(debtChange)))

      assert.isTrue(newTCR.eq(expectedTCR))
    })

    // 0, -ve
    it("collChange = 0, debtChange is negative", async () => {
      // --- SETUP --- Create a Liquity instance with an Active Pool and pending rewards (Default Pool)
      const troveColl = toBN(dec(1, 'ether'))
      const troveDebt = toBN(dec(100, 18))
      await borrowerOperations.openTrove(0, troveDebt, alice, alice, { from: alice, value: troveColl })
      await borrowerOperations.openTrove(0, troveDebt, bob, bob, { from: bob, value: troveColl })

      await priceFeed.setPrice(dec(100, 18))

      const liquidationTx = await troveManager.liquidate(bob)
      assert.isFalse(await sortedTroves.contains(bob))

      const [liquidatedDebt, liquidatedColl, gasComp] = th.getEmittedLiquidationValues(liquidationTx)

      await priceFeed.setPrice(dec(200, 18))
      const price = await priceFeed.getPrice()
      // --- TEST ---
      const collChange = 0
      const debtChange = dec(100, 18)
      const newTCR = (await borrowerOperations.getNewTCRFromTroveChange(collChange, true, debtChange, false, price))

      const expectedTCR = (troveColl.add(liquidatedColl)).mul(price)
      .div(troveDebt.add(LUSD_GAS_COMPENSATION).add(liquidatedDebt).sub(toBN(dec(100, 18))))

      assert.isTrue(newTCR.eq(expectedTCR))
    })

    // +ve, 0
    it("collChange is positive, debtChange is 0", async () => {
      // --- SETUP --- Create a Liquity instance with an Active Pool and pending rewards (Default Pool)
      const troveColl = toBN(dec(1, 'ether'))
      const troveDebt = toBN(dec(100, 18))
      await borrowerOperations.openTrove(0, troveDebt, alice, alice, { from: alice, value: troveColl })
      await borrowerOperations.openTrove(0, troveDebt, bob, bob, { from: bob, value: troveColl })

      await priceFeed.setPrice(dec(100, 18))

      const liquidationTx = await troveManager.liquidate(bob)
      assert.isFalse(await sortedTroves.contains(bob))

      const [liquidatedDebt, liquidatedColl, gasComp] = th.getEmittedLiquidationValues(liquidationTx)

      await priceFeed.setPrice(dec(200, 18))
      const price = await priceFeed.getPrice()
      // --- TEST ---
      const collChange = dec(2, 'ether')
      const debtChange = 0
      const newTCR = (await borrowerOperations.getNewTCRFromTroveChange(collChange, true, debtChange, true, price))

      const expectedTCR = (troveColl.add(liquidatedColl).add(toBN(collChange))).mul(price)
      .div(troveDebt.add(LUSD_GAS_COMPENSATION).add(liquidatedDebt))

      assert.isTrue(newTCR.eq(expectedTCR))
    })

    // -ve, 0
    it("collChange is negative, debtChange is 0", async () => {
      // --- SETUP --- Create a Liquity instance with an Active Pool and pending rewards (Default Pool)
      const troveColl = toBN(dec(1, 'ether'))
      const troveDebt = toBN(dec(100, 18))
      await borrowerOperations.openTrove(0, troveDebt, alice, alice, { from: alice, value: troveColl })
      await borrowerOperations.openTrove(0, troveDebt, bob, bob, { from: bob, value: troveColl })

      await priceFeed.setPrice(dec(100, 18))

      const liquidationTx = await troveManager.liquidate(bob)
      assert.isFalse(await sortedTroves.contains(bob))

      const [liquidatedDebt, liquidatedColl, gasComp] = th.getEmittedLiquidationValues(liquidationTx)

      await priceFeed.setPrice(dec(200, 18))
      const price = await priceFeed.getPrice()

      // --- TEST ---
      const collChange = dec(1, 18)
      const debtChange = 0
      const newTCR = (await borrowerOperations.getNewTCRFromTroveChange(collChange, false, debtChange, true, price))

      const expectedTCR = (troveColl.add(liquidatedColl).sub(toBN(dec(1, 'ether')))).mul(price)
                          .div(troveDebt.add(LUSD_GAS_COMPENSATION).add(liquidatedDebt))

      assert.isTrue(newTCR.eq(expectedTCR))
    })

    // -ve, -ve
    it("collChange is negative, debtChange is negative", async () => {
      // --- SETUP --- Create a Liquity instance with an Active Pool and pending rewards (Default Pool)
      const troveColl = toBN(dec(1, 'ether'))
      const troveDebt = toBN(dec(100, 18))
      await borrowerOperations.openTrove(0, troveDebt, alice, alice, { from: alice, value: troveColl })
      await borrowerOperations.openTrove(0, troveDebt, bob, bob, { from: bob, value: troveColl })

      await priceFeed.setPrice(dec(100, 18))

      const liquidationTx = await troveManager.liquidate(bob)
      assert.isFalse(await sortedTroves.contains(bob))

      const [liquidatedDebt, liquidatedColl, gasComp] = th.getEmittedLiquidationValues(liquidationTx)

      await priceFeed.setPrice(dec(200, 18))
      const price = await priceFeed.getPrice()

      // --- TEST ---
      const collChange = dec(1, 18)
      const debtChange = dec(100, 18)
      const newTCR = (await borrowerOperations.getNewTCRFromTroveChange(collChange, false, debtChange, false, price))

      const expectedTCR = (troveColl.add(liquidatedColl).sub(toBN(dec(1, 'ether')))).mul(price)
      .div(troveDebt.add(LUSD_GAS_COMPENSATION).add(liquidatedDebt).sub(toBN(dec(100, 18)))) 

      assert.isTrue(newTCR.eq(expectedTCR))
    })

    // +ve, +ve 
    it("collChange is positive, debtChange is positive", async () => {
      // --- SETUP --- Create a Liquity instance with an Active Pool and pending rewards (Default Pool)
      const troveColl = toBN(dec(1, 'ether'))
      const troveDebt = toBN(dec(100, 18))
      await borrowerOperations.openTrove(0, troveDebt, alice, alice, { from: alice, value: troveColl })
      await borrowerOperations.openTrove(0, troveDebt, bob, bob, { from: bob, value: troveColl })

      await priceFeed.setPrice(dec(100, 18))

      const liquidationTx = await troveManager.liquidate(bob)
      assert.isFalse(await sortedTroves.contains(bob))

      const [liquidatedDebt, liquidatedColl, gasComp] = th.getEmittedLiquidationValues(liquidationTx)

      await priceFeed.setPrice(dec(200, 18))
      const price = await priceFeed.getPrice()

      // --- TEST ---
      const collChange = dec(1, 'ether')
      const debtChange = dec(100, 18)
      const newTCR = (await borrowerOperations.getNewTCRFromTroveChange(collChange, true, debtChange, true, price))

      const expectedTCR = (troveColl.add(liquidatedColl).add(toBN(dec(1, 'ether')))).mul(price)
                          .div(troveDebt.add(LUSD_GAS_COMPENSATION).add(liquidatedDebt).add(toBN(dec(100, 18)))) 

      assert.isTrue(newTCR.eq(expectedTCR))
    })

    // +ve, -ve
    it("collChange is positive, debtChange is negative", async () => {
      // --- SETUP --- Create a Liquity instance with an Active Pool and pending rewards (Default Pool)
      const troveColl = toBN(dec(1, 'ether'))
      const troveDebt = toBN(dec(100, 18))
      await borrowerOperations.openTrove(0, troveDebt, alice, alice, { from: alice, value: troveColl })
      await borrowerOperations.openTrove(0, troveDebt, bob, bob, { from: bob, value: troveColl })

      await priceFeed.setPrice(dec(100, 18))

      const liquidationTx = await troveManager.liquidate(bob)
      assert.isFalse(await sortedTroves.contains(bob))

      const [liquidatedDebt, liquidatedColl, gasComp] = th.getEmittedLiquidationValues(liquidationTx)

      await priceFeed.setPrice(dec(200, 18))
      const price = await priceFeed.getPrice()

      // --- TEST ---
      const collChange = dec(1, 'ether')
      const debtChange = dec(100, 18)
      const newTCR = (await borrowerOperations.getNewTCRFromTroveChange(collChange, true, debtChange, false, price))

      const expectedTCR = (troveColl.add(liquidatedColl).add(toBN(dec(1, 'ether')))).mul(price)
                          .div(troveDebt.add(LUSD_GAS_COMPENSATION).add(liquidatedDebt).sub(toBN(dec(100, 18)))) 

      assert.isTrue(newTCR.eq(expectedTCR))
    })

    // -ve, +ve
    it("collChange is negative, debtChange is positive", async () => {
      // --- SETUP --- Create a Liquity instance with an Active Pool and pending rewards (Default Pool)
      const troveColl = toBN(dec(1, 'ether'))
      const troveDebt = toBN(dec(100, 18))
      await borrowerOperations.openTrove(0, troveDebt, alice, alice, { from: alice, value: troveColl })
      await borrowerOperations.openTrove(0, troveDebt, bob, bob, { from: bob, value: troveColl })

      await priceFeed.setPrice(dec(100, 18))

      const liquidationTx = await troveManager.liquidate(bob)
      assert.isFalse(await sortedTroves.contains(bob))

      const [liquidatedDebt, liquidatedColl, gasComp] = th.getEmittedLiquidationValues(liquidationTx)

      await priceFeed.setPrice(dec(200, 18))
      const price = await priceFeed.getPrice()

      // --- TEST ---
      const collChange = dec(1, 18)
      const debtChange = dec(200, 18)
      const newTCR = (await borrowerOperations.getNewTCRFromTroveChange(collChange, false, debtChange, true, price))

      const expectedTCR = (troveColl.add(liquidatedColl).sub(toBN(dec(1, 18)))).mul(price)
            .div(troveDebt.add(LUSD_GAS_COMPENSATION).add(liquidatedDebt).add(toBN(debtChange)))  
  
      assert.isTrue(newTCR.eq(expectedTCR))
    })
  })

  it('closeTrove(): fails if owner cannot receive ETH', async () => {
    const nonPayable = await NonPayable.new()

    // we need 2 troves to be able to close 1 and have 1 remaining in the system
    await borrowerOperations.openTrove(0, 0, alice, alice, { from: alice, value: dec(10, 18) })
    // open trove from NonPayable proxy contract
    const openTroveData = th.getTransactionData('openTrove(uint256,uint256,address,address)', ['0x0', '0x0', '0x0', '0x0'])
    await nonPayable.forward(borrowerOperations.address, openTroveData, { value: dec(1, 'ether') })
    assert.equal((await troveManager.getTroveStatus(nonPayable.address)).toString(), '1', 'NonPayable proxy should have a trove')
    assert.isFalse(await troveManager.checkRecoveryMode(), 'System should not be in Recovery Mode')
    // open trove from NonPayable proxy contract
    const closeTroveData = th.getTransactionData('closeTrove()', [])
    await th.assertRevert(nonPayable.forward(borrowerOperations.address, closeTroveData), 'ActivePool: sending ETH failed')
  })
})

contract('Reset chain state', async accounts => { })

/* TODO:

1) Test SortedList re-ordering by ICR. ICR ratio
changes with addColl, withdrawColl, withdrawLUSD, repayLUSD, etc. Can split them up and put them with
individual functions, or give ordering it's own 'describe' block.

2)In security phase:
-'Negative' tests for all the above functions.
*/<|MERGE_RESOLUTION|>--- conflicted
+++ resolved
@@ -3291,25 +3291,11 @@
 
     // price drops to 1ETH:100LUSD, reducing TCR below 150%
     await priceFeed.setPrice('100000000000000000000');
-<<<<<<< HEAD
     const price = await priceFeed.getPrice()
 
     assert.isTrue(await troveManager.checkRecoveryMode())
 
     const txCarol = await borrowerOperations.openTrove(0, dec(50, 18), carol, carol, { from: carol, value: dec(1, 'ether') })
-=======
-
-    assert.isTrue(await troveManager.checkRecoveryMode())
-
-    await assertRevert(
-      borrowerOperations.openTrove(0, dec(80, 18), carol, carol, { from: carol, value: dec(1, 'ether') }),
-      'BorrowerOps: In Recovery Mode new troves must have ICR >= R_MCR'
-    )
-
-    const lqtyStakingLUSDBalanceBefore = await lusdToken.balanceOf(lqtyStaking.address)
-
-    const txCarol = await borrowerOperations.openTrove(0, 0, carol, carol, { from: carol, value: dec(1, 'ether') })
->>>>>>> 6159b63e
     assert.isTrue(txCarol.receipt.status)
     assert.isTrue(await sortedTroves.contains(carol))
 
