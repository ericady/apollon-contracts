--- conflicted
+++ resolved
@@ -1,14 +1,11 @@
-const deploymentHelpers = require("../utils/deploymentHelpers.js")
+const deploymentHelper = require("../utils/deploymentHelpers.js")
 const { MoneyVaules: mv, TestHelper: { dec }, assertRevert, forceSendEth } = require("../utils/testHelpers.js")
-
-const deployLiquity = deploymentHelpers.deployLiquity
-const truffleDeployLiquity = deploymentHelpers.truffleDeployLiquity
-const getAddresses = deploymentHelpers.getAddresses
-const connectContracts = deploymentHelpers.connectContracts
 
 const ActivePoolTester = artifacts.require("./TestContracts/ActivePoolTester.sol");
 const DefaultPoolTester = artifacts.require("./TestContracts/DefaultPoolTester.sol");
 const CLVTokenTester = artifacts.require("./TestContracts/CLVTokenTester.sol");
+const BorrowerOperationsTester = artifacts.require("./TestContracts/BorrowerOperationsTester.sol");
+const CDPManagerTester = artifacts.require("./TestContracts/CDPManagerTester.sol");
 
 contract('PoolManager', async accounts => {
   const [owner, mockCDPManagerAddress, mockBorrowerOperationsAddress, mockPoolManagerAddress, alice, whale] = accounts;
@@ -17,24 +14,19 @@
   let poolManager
   let sortedCDPs
   let cdpManager
-  let nameRegistry
   let activePool
   let stabilityPool
   let defaultPool
-  let functionCaller
   let borrowerOperations
-  let contractAddresses
 
   beforeEach(async () => {
-<<<<<<< HEAD
-    const contracts = await deploymentHelpers.deployLiquityCore()
-=======
-    const contracts = await deployLiquity()
+    const contracts = await deploymentHelper.deployLiquityCore()
     contracts.activePool = await ActivePoolTester.new()
     contracts.defaultPool = await DefaultPoolTester.new()
     contracts.clvToken = await CLVTokenTester.new()
->>>>>>> f0351cf6
-   
+    contracts.borrowerOperations = await BorrowerOperationsTester.new()
+    contracts.cdpManager = await CDPManagerTester.new()
+
     priceFeed = contracts.priceFeed
     clvToken = contracts.clvToken
     poolManager = contracts.poolManager
@@ -47,27 +39,21 @@
     functionCaller = contracts.functionCaller
     borrowerOperations = contracts.borrowerOperations
 
-<<<<<<< HEAD
-    
-   await deploymentHelpers.connectCoreContracts(contracts)
-=======
-    contractAddresses = getAddresses(contracts)
-    contractAddresses.BorrowerOperations = mockBorrowerOperationsAddress
-    contractAddresses.CDPManager = mockCDPManagerAddress
-    await connectContracts(contracts, contractAddresses)
-  })
->>>>>>> f0351cf6
+    // Pre-fund BorrowerOperations contract with ETH
+    await web3.eth.sendTransaction({value: dec(100, 'ether'), from: alice, to: borrowerOperations.address})
+    await deploymentHelper.connectCoreContracts(contracts)
+  })
 
   it('can’t use setAddresses again', async () => {
     await assertRevert(
       poolManager.setAddresses(
         mockBorrowerOperationsAddress,
         mockCDPManagerAddress,
-        contractAddresses.PriceFeed,
-        contractAddresses.CLVToken,
-        contractAddresses.StabilityPool,
-        contractAddresses.ActivePool,
-        contractAddresses.DefaultPool,
+        priceFeed.address,
+        clvToken.address,
+        stabilityPool.address,
+        activePool.address,
+        defaultPool.address,
         { from: owner }
       ),
       'Ownable: caller is not the owner'
@@ -77,37 +63,37 @@
   // Getters and setters
   it('borrowerOperationsAddress(): gets the borrowerOperations address', async () => {
     const recordedBOAddress = await poolManager.borrowerOperationsAddress()
-    assert.equal(contractAddresses.BorrowerOperations, recordedBOAddress)
+    assert.equal(borrowerOperations.address, recordedBOAddress)
   })
 
   it('cdpManagerAddress(): gets the cdpManager address', async () => {
     const recordedCDPMAddress = await poolManager.cdpManagerAddress()
-    assert.equal(contractAddresses.CDPManager, recordedCDPMAddress)
+    assert.equal(cdpManager.address, recordedCDPMAddress)
   })
 
   it('priceFeedAddress(): gets the priceFeed  address', async () => {
     const recordedAddress = await poolManager.priceFeedAddress()
-    assert.equal(contractAddresses.PriceFeed, recordedAddress)
+    assert.equal(priceFeed.address, recordedAddress)
   })
 
   it('clvAddress(): gets the clv address', async () => {
     const recordedAddress = await poolManager.clvAddress()
-    assert.equal(contractAddresses.CLVToken, recordedAddress)
+    assert.equal(clvToken.address, recordedAddress)
   })
 
   it('stabilityPoolAddress(): gets the stabilityPool address', async () => {
     const recordedAddress = await poolManager.stabilityPoolAddress()
-    assert.equal(contractAddresses.StabilityPool, recordedAddress)
+    assert.equal(stabilityPool.address, recordedAddress)
   })
 
   it('activePoolAddress(): gets the activePool address', async () => {
     const recordedAddress = await poolManager.activePoolAddress()
-    assert.equal(contractAddresses.ActivePool, recordedAddress)
+    assert.equal(activePool.address, recordedAddress)
   })
 
   it('defaultPoolAddress(): gets the defaultPool address', async () => {
     const recordedAddress = await poolManager.defaultPoolAddress()
-    assert.equal(contractAddresses.DefaultPool, recordedAddress)
+    assert.equal(defaultPool.address, recordedAddress)
   })
 
   it('getActiveDebt(): returns the total CLV balance of the ActivePool', async () => {
@@ -132,7 +118,7 @@
     const activePool_RawBalance_Before = await web3.eth.getBalance(activePool.address)
     assert.equal(activePool_RawBalance_Before, 0)
 
-    await poolManager.addColl({ from: mockBorrowerOperationsAddress, value: dec(1, 'ether') })
+    await borrowerOperations.pmAddColl(dec(1, 'ether'))
 
     const activePool_RawBalance_After = await web3.eth.getBalance(activePool.address)
     assert.equal(activePool_RawBalance_After, dec(1, 'ether'))
@@ -144,7 +130,7 @@
     assert.equal(activePool_ETHBalance_Before, 0)
 
     // send coll, called by cdpManager
-    await poolManager.addColl({ from: mockBorrowerOperationsAddress, value: dec(1, 'ether') })
+    await borrowerOperations.pmAddColl(dec(1, 'ether'))
 
     // check EtH record after
     const activePool_ETHBalance_After = await activePool.getETH({ from: poolManager.address })
@@ -163,8 +149,7 @@
     const activePool_ETHBalance_BeforeTx = await web3.eth.getBalance(activePool.address)
     assert.equal(activePool_ETHBalance_BeforeTx, dec(2, 'ether'))
 
-    //withdrawColl()
-    await poolManager.withdrawColl(alice, dec(1, 'ether'), { from: mockBorrowerOperationsAddress })
+    await borrowerOperations.pmWithdrawColl(alice, dec(1, 'ether'))
 
     //  check  raw ether balance after
     const activePool_ETHBalance_AfterTx = await web3.eth.getBalance(activePool.address)
@@ -183,8 +168,7 @@
     const activePool_ETHBalance_BeforeTx = await activePool.getETH({ from: poolManager.address })
     assert.equal(activePool_ETHBalance_BeforeTx, dec(2, 'ether'))
 
-    //withdrawColl()
-    await poolManager.withdrawColl(alice, dec(1, 'ether'), { from: mockBorrowerOperationsAddress })
+    await borrowerOperations.pmWithdrawColl(alice, dec(1, 'ether'))
 
     // check ETH record after
     const activePool_ETHBalance_AfterTx = await activePool.getETH({ from: poolManager.address })
@@ -199,8 +183,7 @@
     assert.equal(activePool_CLVBalance_Before, 0)
     assert.equal(alice_CLVBalance_Before, 0)
 
-    // withdrawCLV()
-    await poolManager.withdrawCLV(alice, 100, 1, { from: mockBorrowerOperationsAddress })
+    await borrowerOperations.pmWithdrawCLV(alice, 100, 1)
 
     // Check CLV balances after - both should increase.
     // Outstanding CLV is issued to alice, and corresponding CLV debt recorded in activePool
@@ -214,7 +197,7 @@
   it('repayCLV: decreases the CLV of ActivePool by the correct amount', async () => {
     // --- SETUP ---
     // issue CLV debt to alice and record in activePool
-    await poolManager.withdrawCLV(alice, 100, 1, { from: mockBorrowerOperationsAddress })
+    await borrowerOperations.pmWithdrawCLV(alice, 100, 1)
 
     const activePool_CLVBalance_Before = await activePool.getCLVDebt({ from: poolManager.address })
     const alice_CLVBalance_Before = await clvToken.balanceOf(alice)
@@ -222,8 +205,8 @@
     assert.equal(alice_CLVBalance_Before.toString(), '100')
 
     // --- TEST ---
-    // repayCLV()
-    await poolManager.repayCLV(alice, 100, { from: mockBorrowerOperationsAddress })
+
+    await borrowerOperations.pmRepayCLV(alice, 100)
 
     // Check repayed CLV is wiped from activePool, leaving only the fee
     const activePool_CLVBalance_After = await activePool.getCLVDebt({ from: poolManager.address })
@@ -233,7 +216,7 @@
   it('repayCLV: decreases the user CLV balance by the correct amount', async () => {
     // --- SETUP ---
     // issue CLV debt to alice and record in activePool
-    await poolManager.withdrawCLV(alice, 100, 1, { from: mockBorrowerOperationsAddress })
+    await borrowerOperations.pmWithdrawCLV(alice, 100, 1)
 
     const activePool_CLVBalance_Before = await activePool.getCLVDebt({ from: poolManager.address })
     const alice_CLVBalance_Before = await clvToken.balanceOf(alice)
@@ -241,8 +224,8 @@
     assert.equal(alice_CLVBalance_Before.toString(), '100')
 
     // --- TEST ---
-    // repayCLV()
-    await poolManager.repayCLV(alice, 100, { from: mockBorrowerOperationsAddress })
+  
+    await borrowerOperations.pmRepayCLV(alice, 100)
 
     // Check repayed CLV is deducted from Alice's balance
     const alice_CLVBalance_After = await clvToken.balanceOf(alice)
@@ -266,7 +249,7 @@
     assert.equal(active_Pool_rawEther_Before, dec(1, 'ether'))
 
     // liquidate()
-    await poolManager.liquidate(200, dec(1, 'ether'), { from: mockCDPManagerAddress })
+    await cdpManager.pmLiquidate(200, dec(1, 'ether'))
 
     // check activePool CLV, ETH and raw ether after
     const activePool_CLV_After = await activePool.getCLVDebt({ from: poolManager.address })
@@ -295,7 +278,7 @@
     assert.equal(defaultPool_rawEther_Before, 0)
 
     // liquidate()
-    await poolManager.liquidate(200, dec(1, 'ether'), { from: mockCDPManagerAddress })
+    await cdpManager.pmLiquidate(200, dec(1, 'ether'))
 
     // check defaultPool CLV, ETH and raw ether after
     const defaultPool_CLV_After = await defaultPool.getCLVDebt({ from: poolManager.address })
@@ -324,7 +307,7 @@
     assert.equal(active_Pool_rawEther_Before, 0)
 
     // moveDistributionRewardsToActivePool()
-    await poolManager.movePendingTroveRewardsToActivePool(200, dec(1, 'ether'), { from: mockCDPManagerAddress })
+    await cdpManager.pmMovePendingTroveRewardsToActivePool(200, dec(1, 'ether'))
 
     // check activePool CLV, ETH and raw ether after
     const activePool_CLV_After = await activePool.getCLVDebt({ from: poolManager.address })
@@ -352,8 +335,7 @@
     assert.equal(defaultPool_ETH_Before, dec(1, 'ether'))
     assert.equal(defaultPool_rawEther_Before, dec(1, 'ether'))
 
-    // moveDistributionRewardsToActivePool()
-    await poolManager.movePendingTroveRewardsToActivePool(200, dec(1, 'ether'), { from: mockCDPManagerAddress })
+    await cdpManager.pmMovePendingTroveRewardsToActivePool(200, dec(1, 'ether'))
 
     // check defaultPool CLV, ETH and raw ether after
     const defaultPool_CLV_After = await defaultPool.getCLVDebt({ from: poolManager.address })
@@ -378,8 +360,7 @@
       const alice_CLV_Before = await clvToken.balanceOf(alice)
       assert.equal(alice_CLV_Before, 200)
 
-      //redeemCollateral()
-      await poolManager.redeemCollateral(alice, 200, dec(1, 'ether'), { from: mockCDPManagerAddress })
+      await cdpManager.pmRedeemCollateral(alice, 200, dec(1, 'ether'))
 
       // check Alice's CLV balance before
       alice_CLV_After = await clvToken.balanceOf(alice)
@@ -390,8 +371,7 @@
       // check Alice's ether balance before
       const alice_EtherBalance_Before = web3.utils.toBN(await web3.eth.getBalance(alice))
 
-      //redeemCollateral()
-      await poolManager.redeemCollateral(alice, 200, dec(1, 'ether'), { from: mockCDPManagerAddress })
+      await cdpManager.pmRedeemCollateral(alice, 200, dec(1, 'ether'))
 
       // check Alice's ether balance after
       const alice_EtherBalance_After = web3.utils.toBN(await web3.eth.getBalance(alice))
@@ -411,8 +391,7 @@
       assert.equal(activePool_ETH_Before, dec(10, 'ether'))
       assert.equal(active_Pool_rawEther_Before, dec(10, 'ether'))
 
-      // redeemCollateral()
-      await poolManager.redeemCollateral(alice, 200, dec(1, 'ether'), { from: mockCDPManagerAddress })
+      await cdpManager.pmRedeemCollateral(alice, 200, dec(1, 'ether'))
 
       // check activePool CLV, ETH and raw ether after
       const activePool_CLV_After = await activePool.getCLVDebt({ from: poolManager.address })
@@ -426,4 +405,4 @@
   })
 })
 
-contract('Reset chain state', async accounts => {})+contract('Reset chain state', async accounts => { })