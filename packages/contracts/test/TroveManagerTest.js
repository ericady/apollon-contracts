const deploymentHelper = require("../utils/deploymentHelpers.js")
const testHelpers = require("../utils/testHelpers.js")
const TroveManagerTester = artifacts.require("./TroveManagerTester.sol")
const LUSDTokenTester = artifacts.require("./LUSDTokenTester.sol")

const th = testHelpers.TestHelper
const dec = th.dec
const toBN = th.toBN
const assertRevert = th.assertRevert
const mv = testHelpers.MoneyValues
const timeValues = testHelpers.TimeValues


/* NOTE: Some tests involving ETH redemption fees do not test for specific fee values.
 * Some only test that the fees are non-zero when they should occur.
 *
 * Specific ETH gain values will depend on the final fee schedule used, and the final choices for
 * the parameter BETA in the TroveManager, which is still TBD based on economic modelling.
 * 
 */ 
contract('TroveManager', async accounts => {

  const _18_zeros = '000000000000000000'
  const ZERO_ADDRESS = th.ZERO_ADDRESS

  const [
    owner,
    alice, bob, carol, dennis, erin, flyn, graham, harriet, ida,
    defaulter_1, defaulter_2, defaulter_3, defaulter_4, whale,
    A, B, C, D, E] = accounts;

  const bountyAddress = accounts[998]
  const lpRewardsAddress = accounts[999]

  let priceFeed
  let lusdToken
  let sortedTroves
  let troveManager
  let activePool
  let stabilityPool
  let collSurplusPool
  let defaultPool
  let borrowerOperations
  let hintHelpers

  let contracts

  beforeEach(async () => {
    contracts = await deploymentHelper.deployLiquityCore()
    contracts.troveManager = await TroveManagerTester.new()
    contracts.lusdToken = await LUSDTokenTester.new(
      contracts.troveManager.address,
      contracts.stabilityPool.address,
      contracts.borrowerOperations.address
    )
    const LQTYContracts = await deploymentHelper.deployLQTYContracts(bountyAddress, lpRewardsAddress)

    priceFeed = contracts.priceFeedTestnet
    lusdToken = contracts.lusdToken
    sortedTroves = contracts.sortedTroves
    troveManager = contracts.troveManager
    activePool = contracts.activePool
    stabilityPool = contracts.stabilityPool
    defaultPool = contracts.defaultPool
    collSurplusPool = contracts.collSurplusPool
    borrowerOperations = contracts.borrowerOperations
    hintHelpers = contracts.hintHelpers

    lqtyStaking = LQTYContracts.lqtyStaking
    lqtyToken = LQTYContracts.lqtyToken
    communityIssuance = LQTYContracts.communityIssuance
    lockupContractFactory = LQTYContracts.lockupContractFactory

    await deploymentHelper.connectCoreContracts(contracts, LQTYContracts)
    await deploymentHelper.connectLQTYContracts(LQTYContracts)
    await deploymentHelper.connectLQTYContractsToCore(LQTYContracts, contracts)
  })

  it('liquidate(): closes a Trove that has ICR < MCR', async () => {
    await borrowerOperations.openTrove(th._100pct, 0, whale, whale, { from: whale, value: dec(50, 'ether') })
    await borrowerOperations.openTrove(th._100pct, 0, alice, alice, { from: alice, value: dec(1, 'ether') })

    const price = await priceFeed.getPrice()
    const ICR_Before = await troveManager.getCurrentICR(alice, price)
    assert.equal(ICR_Before, dec(20, 18))

    const MCR = (await troveManager.MCR()).toString()
    assert.equal(MCR.toString(), '1100000000000000000')

    // Alice withdraws to 180 LUSD, lowering her ICR to 1.11
    const A_LUSDWithdrawal = await th.getActualDebtFromComposite(dec(180, 18), contracts)

    await borrowerOperations.withdrawLUSD(th._100pct, A_LUSDWithdrawal, alice, alice, { from: alice })

    const ICR_AfterWithdrawal = await troveManager.getCurrentICR(alice, price)
    assert.isAtMost(th.getDifference(ICR_AfterWithdrawal, '1111111111111111111'), 100)

    // price drops to 1ETH:100LUSD, reducing Alice's ICR below MCR
    await priceFeed.setPrice('100000000000000000000');

    // Confirm system is not in Recovery Mode
    assert.isFalse(await th.checkRecoveryMode(contracts));

    // close Trove
    await troveManager.liquidate(alice, { from: owner });

    // check the Trove is successfully closed, and removed from sortedList
    const status = (await troveManager.Troves(alice))[3]
    assert.equal(status, 2)  // status enum  2 corresponds to "Closed"
    const alice_Trove_isInSortedList = await sortedTroves.contains(alice)
    assert.isFalse(alice_Trove_isInSortedList)
  })

  it("liquidate(): decreases ActivePool ETH and LUSDDebt by correct amounts", async () => {
    // --- SETUP ---
    await borrowerOperations.openTrove(th._100pct, 0, alice, alice, { from: alice, value: dec(10, 'ether') })
    await borrowerOperations.openTrove(th._100pct, 0, bob, bob, { from: bob, value: dec(1, 'ether') })
    // Alice withdraws 100LUSD, Bob withdraws 180LUSD
    const A_LUSDWithdrawal = await th.getActualDebtFromComposite(dec(100, 18), contracts)
    const B_LUSDWithdrawal = await th.getActualDebtFromComposite(dec(180, 18), contracts)
    await borrowerOperations.withdrawLUSD(th._100pct, A_LUSDWithdrawal, alice, alice, { from: alice })
    await borrowerOperations.withdrawLUSD(th._100pct, B_LUSDWithdrawal, bob, bob, { from: bob })

    // --- TEST ---

    // check ActivePool ETH and LUSD debt before
    const activePool_ETH_Before = (await activePool.getETH()).toString()
    const activePool_RawEther_Before = (await web3.eth.getBalance(activePool.address)).toString()
    const activePool_LUSDDebt_Before = (await activePool.getLUSDDebt()).toString()

    assert.equal(activePool_ETH_Before, dec(11, 'ether'))
    assert.equal(activePool_RawEther_Before, dec(11, 'ether'))
    assert.equal(activePool_LUSDDebt_Before, '280000000000000000000')

    // price drops to 1ETH:100LUSD, reducing Bob's ICR below MCR
    await priceFeed.setPrice('100000000000000000000');

    // Confirm system is not in Recovery Mode
    assert.isFalse(await th.checkRecoveryMode(contracts));

    /* close Bob's Trove. Should liquidate his 1 ether and 180LUSD, 
    leaving 10 ether and 100 LUSD debt in the ActivePool. */
    await troveManager.liquidate(bob, { from: owner });

    // check ActivePool ETH and LUSD debt 
    const activePool_ETH_After = (await activePool.getETH()).toString()
    const activePool_RawEther_After = (await web3.eth.getBalance(activePool.address)).toString()
    const activePool_LUSDDebt_After = (await activePool.getLUSDDebt()).toString()

    assert.equal(activePool_ETH_After, dec(10, 'ether'))
    assert.equal(activePool_RawEther_After, dec(10, 'ether'))
    assert.equal(activePool_LUSDDebt_After, '100000000000000000000')
  })

  it("liquidate(): increases DefaultPool ETH and LUSD debt by correct amounts", async () => {
    // --- SETUP ---
    await borrowerOperations.openTrove(th._100pct, 0, alice, alice, { from: alice, value: dec(10, 'ether') })
    await borrowerOperations.openTrove(th._100pct, 0, bob, bob, { from: bob, value: dec(1, 'ether') })

    await borrowerOperations.withdrawLUSD(th._100pct, '1000000000000000000', alice, alice, { from: alice })
    await borrowerOperations.withdrawLUSD(th._100pct, '170000000000000000000', bob, bob, { from: bob })

    // --- TEST ---

    // check DefaultPool ETH and LUSD debt before
    const defaultPool_ETH_Before = (await defaultPool.getETH())
    const defaultPool_RawEther_Before = (await web3.eth.getBalance(defaultPool.address)).toString()
    const defaultPool_LUSDDebt_Before = (await defaultPool.getLUSDDebt()).toString()

    assert.equal(defaultPool_ETH_Before, '0')
    assert.equal(defaultPool_RawEther_Before, '0')
    assert.equal(defaultPool_LUSDDebt_Before, '0')

    // price drops to 1ETH:100LUSD, reducing Bob's ICR below MCR
    await priceFeed.setPrice('100000000000000000000');

    // Confirm system is not in Recovery Mode
    assert.isFalse(await th.checkRecoveryMode(contracts));

    // close Bob's Trove
    await troveManager.liquidate(bob, { from: owner });

    // check after
    const defaultPool_ETH_After = (await defaultPool.getETH()).toString()
    const defaultPool_RawEther_After = (await web3.eth.getBalance(defaultPool.address)).toString()
    const defaultPool_LUSDDebt_After = (await defaultPool.getLUSDDebt()).toString()

    assert.equal(defaultPool_ETH_After, dec(995, 15))
    assert.equal(defaultPool_RawEther_After, dec(995, 15))
    assert.equal(defaultPool_LUSDDebt_After, '180000000000000000000')
  })

  it("liquidate(): removes the Trove's stake from the total stakes", async () => {
    // --- SETUP ---
    await borrowerOperations.openTrove(th._100pct, 0, alice, alice, { from: alice, value: dec(10, 'ether') })
    await borrowerOperations.openTrove(th._100pct, 0, bob, bob, { from: bob, value: dec(1, 'ether') })

    const A_LUSDWithdrawal = await th.getActualDebtFromComposite(dec(100, 18), contracts)
    const B_LUSDWithdrawal = await th.getActualDebtFromComposite(dec(180, 18), contracts)
    await borrowerOperations.withdrawLUSD(th._100pct, A_LUSDWithdrawal, alice, alice, { from: alice })
    await borrowerOperations.withdrawLUSD(th._100pct, B_LUSDWithdrawal, bob, bob, { from: bob })

    // --- TEST ---

    // check totalStakes before
    const totalStakes_Before = (await troveManager.totalStakes()).toString()
    assert.equal(totalStakes_Before, dec(11, 'ether'))

    // price drops to 1ETH:100LUSD, reducing Bob's ICR below MCR
    await priceFeed.setPrice('100000000000000000000');

    // Confirm system is not in Recovery Mode
    assert.isFalse(await th.checkRecoveryMode(contracts));

    // Close Bob's Trove
    await troveManager.liquidate(bob, { from: owner });

    // check totalStakes after
    const totalStakes_After = (await troveManager.totalStakes()).toString()
    assert.equal(totalStakes_After, dec(10, 'ether'))
  })

  it("liquidate(): Removes the correct trove from the TroveOwners array, and moves the last array element to the new empty slot", async () => {
    // --- SETUP --- 
    await borrowerOperations.openTrove(th._100pct, 0, whale, whale, { from: whale, value: dec(100, 'ether') })

    // Alice, Bob, Carol, Dennis, Erin open troves with consecutively decreasing collateral ratio
    await borrowerOperations.openTrove(th._100pct, dec(100, 18), alice, alice, { from: alice, value: dec(1, 'ether') })
    await borrowerOperations.openTrove(th._100pct, '101000000000000000000', bob, bob, { from: bob, value: dec(1, 'ether') })
    await borrowerOperations.openTrove(th._100pct, '102000000000000000000', carol, carol, { from: carol, value: dec(1, 'ether') })
    await borrowerOperations.openTrove(th._100pct, '103000000000000000000', dennis, dennis, { from: dennis, value: dec(1, 'ether') })
    await borrowerOperations.openTrove(th._100pct, '104000000000000000000', erin, erin, { from: erin, value: dec(1, 'ether') })

    // At this stage, TroveOwners array should be: [W, A, B, C, D, E] 

    // Drop price
    await priceFeed.setPrice(dec(100, 18))

    const arrayLength_Before = await troveManager.getTroveOwnersCount()
    assert.equal(arrayLength_Before, 6)

    // Confirm system is not in Recovery Mode
    assert.isFalse(await th.checkRecoveryMode(contracts));

    // Liquidate carol
    await troveManager.liquidate(carol)

    // Check Carol no longer has an active trove
    assert.isFalse(await sortedTroves.contains(carol))

    // Check length of array has decreased by 1
    const arrayLength_After = await troveManager.getTroveOwnersCount()
    assert.equal(arrayLength_After, 5)

    /* After Carol is removed from array, the last element (Erin's address) should have been moved to fill 
    the empty slot left by Carol, and the array length decreased by one.  The final TroveOwners array should be:
  
    [W, A, B, E, D] 

    Check all remaining troves in the array are in the correct order */
    const trove_0 = await troveManager.TroveOwners(0)
    const trove_1 = await troveManager.TroveOwners(1)
    const trove_2 = await troveManager.TroveOwners(2)
    const trove_3 = await troveManager.TroveOwners(3)
    const trove_4 = await troveManager.TroveOwners(4)

    assert.equal(trove_0, whale)
    assert.equal(trove_1, alice)
    assert.equal(trove_2, bob)
    assert.equal(trove_3, erin)
    assert.equal(trove_4, dennis)

    // Check correct indices recorded on the active trove structs
    const whale_arrayIndex = (await troveManager.Troves(whale))[4]
    const alice_arrayIndex = (await troveManager.Troves(alice))[4]
    const bob_arrayIndex = (await troveManager.Troves(bob))[4]
    const dennis_arrayIndex = (await troveManager.Troves(dennis))[4]
    const erin_arrayIndex = (await troveManager.Troves(erin))[4]

    // [W, A, B, E, D] 
    assert.equal(whale_arrayIndex, 0)
    assert.equal(alice_arrayIndex, 1)
    assert.equal(bob_arrayIndex, 2)
    assert.equal(erin_arrayIndex, 3)
    assert.equal(dennis_arrayIndex, 4)
  })

  it("liquidate(): updates the snapshots of total stakes and total collateral", async () => {
    // --- SETUP ---
    await borrowerOperations.openTrove(th._100pct, 0, alice, alice, { from: alice, value: dec(10, 'ether') })
    await borrowerOperations.openTrove(th._100pct, 0, bob, bob, { from: bob, value: dec(1, 'ether') })

    await borrowerOperations.withdrawLUSD(th._100pct, '1000000000000000000', alice, alice, { from: alice })
    await borrowerOperations.withdrawLUSD(th._100pct, '170000000000000000000', bob, bob, { from: bob })

    // --- TEST ---

    // check snapshots before 
    const totalStakesSnapshot_Before = (await troveManager.totalStakesSnapshot()).toString()
    const totalCollateralSnapshot_Before = (await troveManager.totalCollateralSnapshot()).toString()
    assert.equal(totalStakesSnapshot_Before, '0')
    assert.equal(totalCollateralSnapshot_Before, '0')

    // price drops to 1ETH:100LUSD, reducing Bob's ICR below MCR
    await priceFeed.setPrice('100000000000000000000');

    // Confirm system is not in Recovery Mode
    assert.isFalse(await th.checkRecoveryMode(contracts));

    // close Bob's Trove.  His 1*0.995 ether and 180 LUSD should be added to the DefaultPool.
    await troveManager.liquidate(bob, { from: owner });

    /* check snapshots after. Total stakes should be equal to the  remaining stake then the system: 
    10 ether, Alice's stake.
     
    Total collateral should be equal to Alice's collateral (10 ether) plus her pending ETH reward (1*0.995 ether), earned
    from the liquidation of Bob's Trove */
    const totalStakesSnapshot_After = (await troveManager.totalStakesSnapshot()).toString()
    const totalCollateralSnapshot_After = (await troveManager.totalCollateralSnapshot()).toString()

    assert.equal(totalStakesSnapshot_After, dec(10, 'ether'))
    assert.equal(totalCollateralSnapshot_After, dec(10995, 15))
  })

  it("liquidate(): updates the L_ETH and L_LUSDDebt reward-per-unit-staked totals", async () => {
    // --- SETUP ---
    await borrowerOperations.openTrove(th._100pct, 0, alice, alice, { from: alice, value: dec(10, 'ether') })
    await borrowerOperations.openTrove(th._100pct, 0, bob, bob, { from: bob, value: dec(10, 'ether') })
    await borrowerOperations.openTrove(th._100pct, 0, carol, carol, { from: carol, value: dec(1, 'ether') })

    // Carol withdraws 170LUSD, lowering her ICR to 1.11
    await borrowerOperations.withdrawLUSD(th._100pct, '170000000000000000000', carol, carol, { from: carol })

    // --- TEST ---

    // price drops to 1ETH:100LUSD, reducing Carols's ICR below MCR
    await priceFeed.setPrice('100000000000000000000');

    // Confirm system is not in Recovery Mode
    assert.isFalse(await th.checkRecoveryMode(contracts));

    // close Carol's Trove.  
    assert.isTrue(await sortedTroves.contains(carol))
    await troveManager.liquidate(carol, { from: owner });
    assert.isFalse(await sortedTroves.contains(carol))

    /* Alice and Bob have the same active stakes. totalStakes in the system is (10 + 10) = 20 ether.
    
    Carol's 1*0.995 ether and 180 LUSD should be added to the DefaultPool. The system rewards-per-unit-staked should now be:
    
    L_ETH = (0.995 / 20) = 0.04975 ETH
    L_LUSDDebt = (180 / 20) = 9 LUSD */
    const L_ETH_AfterCarolLiquidated = await troveManager.L_ETH()
    const L_LUSDDebt_AfterCarolLiquidated = await troveManager.L_LUSDDebt()

    assert.isAtMost(th.getDifference(L_ETH_AfterCarolLiquidated, '49750000000000000'), 100)
    assert.isAtMost(th.getDifference(L_LUSDDebt_AfterCarolLiquidated, '9000000000000000000'), 100)

    // Bob now withdraws 790 LUSD, bringing his ICR to 1.11
    await borrowerOperations.withdrawLUSD(th._100pct, '790000000000000000000', bob, bob, { from: bob })

    // Confirm system is in Recovery Mode
    assert.isFalse(await th.checkRecoveryMode(contracts));

    // price drops to 1ETH:50LUSD, reducing Bob's ICR below MCR
    await priceFeed.setPrice(dec(50, 18));
    const price = await priceFeed.getPrice()

    // close Bob's Trove 
    assert.isTrue(await sortedTroves.contains(bob))
    await troveManager.liquidate(bob, { from: owner });
    assert.isFalse(await sortedTroves.contains(bob))

    /* Alice now has all the active stake. totalStakes in the system is now 10 ether.
   
   Bob's pending collateral reward (10 * 0.05 * 0.995 = 0.4975 ETH) and debt reward (10 * 9 = 90 LUSD) are applied to his Trove
   before his liquidation.
   His total collateral (10 + 0.4975 = 10.4975 ETH)*0.995 and debt (800 + 90 = 890 LUSD) are then added to the DefaultPool. 
   
   The system rewards-per-unit-staked should now be:
   
   L_ETH = (0.995 / 20) + (10.4975*0.995  / 10) = 1.09425125 ETH
   L_LUSDDebt = (180 / 20) + (890 / 10) = 98 LUSD */
    const L_ETH_AfterBobLiquidated = await troveManager.L_ETH()
    const L_LUSDDebt_AfterBobLiquidated = await troveManager.L_LUSDDebt()

    assert.isAtMost(th.getDifference(L_ETH_AfterBobLiquidated, '1094251250000000000'), 100)
    assert.isAtMost(th.getDifference(L_LUSDDebt_AfterBobLiquidated, '98000000000000000000'), 100)
  })

  it("liquidate(): Liquidates undercollateralized trove if there are two troves in the system", async () => {
    await borrowerOperations.openTrove(th._100pct, dec(50, 18), bob, bob, { from: bob, value: dec(100, 'ether') })

    // Alice creates a single trove with 0.5 ETH and a debt of 50 LQTY,  and provides 10 LUSD to SP

    const A_LUSDWithdrawal = await th.getActualDebtFromComposite(dec(50, 18), contracts)
    await borrowerOperations.openTrove(th._100pct, A_LUSDWithdrawal, alice, alice, { from: alice, value: dec(500, 'finney') })

    // Alice proves 10 LUSD to SP
    await stabilityPool.provideToSP(dec(10, 18), ZERO_ADDRESS, { from: alice })

    // Set ETH:USD price to 105
    await priceFeed.setPrice('105000000000000000000')
    const price = await priceFeed.getPrice()

    assert.isFalse(await th.checkRecoveryMode(contracts))

    const alice_ICR = (await troveManager.getCurrentICR(alice, price)).toString()
    assert.equal(alice_ICR, '1050000000000000000')

    const activeTrovesCount_Before = await troveManager.getTroveOwnersCount()

    assert.equal(activeTrovesCount_Before, 2)

    // Confirm system is not in Recovery Mode
    assert.isFalse(await th.checkRecoveryMode(contracts));

    // Liquidate the trove
    await troveManager.liquidate(alice, { from: owner })

    // Check Alice's trove is removed, and bob remains
    const activeTrovesCount_After = await troveManager.getTroveOwnersCount()
    assert.equal(activeTrovesCount_After, 1)

    const alice_isInSortedList = await sortedTroves.contains(alice)
    assert.isFalse(alice_isInSortedList)

    const bob_isInSortedList = await sortedTroves.contains(bob)
    assert.isTrue(bob_isInSortedList)
  })

  it("liquidate(): reverts if trove is non-existent", async () => {
    await borrowerOperations.openTrove(th._100pct, 0, alice, alice, { from: alice, value: dec(10, 'ether') })
    await borrowerOperations.openTrove(th._100pct, dec(100, 18), bob, bob, { from: bob, value: dec(10, 'ether') })

    assert.equal(await troveManager.getTroveStatus(carol), 0) // check trove non-existent

    assert.isFalse(await sortedTroves.contains(carol))

    // Confirm system is not in Recovery Mode
    assert.isFalse(await th.checkRecoveryMode(contracts));

    try {
      const txCarol = await troveManager.liquidate(carol)

      assert.isFalse(txCarol.receipt.status)
    } catch (err) {
      assert.include(err.message, "revert")
      assert.include(err.message, "Trove does not exist or is closed")
    }
  })

  it("liquidate(): reverts if trove has been closed", async () => {
    await borrowerOperations.openTrove(th._100pct, 0, alice, alice, { from: alice, value: dec(10, 'ether') })
    await borrowerOperations.openTrove(th._100pct, dec(180, 18), bob, bob, { from: bob, value: dec(10, 'ether') })
    await borrowerOperations.openTrove(th._100pct, dec(100, 18), carol, carol, { from: carol, value: dec(1, 'ether') })

    assert.isTrue(await sortedTroves.contains(carol))

    // price drops, Carol ICR falls below MCR
    await priceFeed.setPrice(dec(100, 18))

    // Carol liquidated, and her trove is closed
    const txCarol_L1 = await troveManager.liquidate(carol)
    assert.isTrue(txCarol_L1.receipt.status)

    assert.isFalse(await sortedTroves.contains(carol))

    assert.equal(await troveManager.getTroveStatus(carol), 2)  // check trove closed

    // Confirm system is not in Recovery Mode
    assert.isFalse(await th.checkRecoveryMode(contracts));

    try {
      const txCarol_L2 = await troveManager.liquidate(carol)

      assert.isFalse(txCarol_L2.receipt.status)
    } catch (err) {
      assert.include(err.message, "revert")
      assert.include(err.message, "Trove does not exist or is closed")
    }
  })

  it("liquidate(): does nothing if trove has >= 110% ICR", async () => {
    await borrowerOperations.openTrove(th._100pct, 0, whale, whale, { from: whale, value: dec(10, 'ether') })
    await borrowerOperations.openTrove(th._100pct, dec(180, 18), bob, bob, { from: bob, value: dec(10, 'ether') })

    const TCR_Before = (await th.getTCR(contracts)).toString()
    const listSize_Before = (await sortedTroves.getSize()).toString()

    const price = await priceFeed.getPrice()

    // Check Bob's ICR > 110%
    const bob_ICR = await troveManager.getCurrentICR(bob, price)
    assert.isTrue(bob_ICR.gte(mv._MCR))

    // Confirm system is not in Recovery Mode
    assert.isFalse(await th.checkRecoveryMode(contracts));

    // Attempt to liquidate bob
    await assertRevert(troveManager.liquidate(bob), "TroveManager: nothing to liquidate")

    // Check bob active, check whale active
    assert.isTrue((await sortedTroves.contains(bob)))
    assert.isTrue((await sortedTroves.contains(whale)))

    const TCR_After = (await th.getTCR(contracts)).toString()
    const listSize_After = (await sortedTroves.getSize()).toString()

    assert.equal(TCR_Before, TCR_After)
    assert.equal(listSize_Before, listSize_After)
  })

  it("liquidate(): Given the same price and no other trove changes, complete Pool offsets restore the TCR to its value prior to the defaulters opening troves", async () => {
    // Whale provides 2000 LUSD to SP
    await borrowerOperations.openTrove(th._100pct, dec(2000, 18), whale, whale, { from: whale, value: dec(100, 'ether') })
    await stabilityPool.provideToSP(dec(2000, 18), ZERO_ADDRESS, { from: whale })

    await borrowerOperations.openTrove(th._100pct, 0, alice, alice, { from: alice, value: dec(1, 'ether') })
    await borrowerOperations.openTrove(th._100pct, 0, bob, bob, { from: bob, value: dec(7, 'ether') })
    await borrowerOperations.openTrove(th._100pct, 0, carol, carol, { from: carol, value: dec(2, 'ether') })
    await borrowerOperations.openTrove(th._100pct, 0, dennis, dennis, { from: dennis, value: dec(20, 'ether') })

    const TCR_Before = (await th.getTCR(contracts)).toString()

    await borrowerOperations.openTrove(th._100pct, '101000000000000000000', defaulter_1, defaulter_1, { from: defaulter_1, value: dec(1, 'ether') })
    await borrowerOperations.openTrove(th._100pct, '257000000000000000000', defaulter_2, defaulter_2, { from: defaulter_2, value: dec(2, 'ether') })
    await borrowerOperations.openTrove(th._100pct, '328000000000000000000', defaulter_3, defaulter_3, { from: defaulter_3, value: dec(3, 'ether') })
    await borrowerOperations.openTrove(th._100pct, '480000000000000000000', defaulter_4, defaulter_4, { from: defaulter_4, value: dec(4, 'ether') })

    assert.isTrue((await sortedTroves.contains(defaulter_1)))
    assert.isTrue((await sortedTroves.contains(defaulter_2)))
    assert.isTrue((await sortedTroves.contains(defaulter_3)))
    assert.isTrue((await sortedTroves.contains(defaulter_4)))

    // Price drop
    await priceFeed.setPrice(dec(100, 18))

    // Confirm system is not in Recovery Mode
    assert.isFalse(await th.checkRecoveryMode(contracts));

    // All defaulters liquidated
    await troveManager.liquidate(defaulter_1)
    assert.isFalse((await sortedTroves.contains(defaulter_1)))

    await troveManager.liquidate(defaulter_2)
    assert.isFalse((await sortedTroves.contains(defaulter_2)))

    await troveManager.liquidate(defaulter_3)
    assert.isFalse((await sortedTroves.contains(defaulter_3)))

    await troveManager.liquidate(defaulter_4)
    assert.isFalse((await sortedTroves.contains(defaulter_4)))

    // Price bounces back
    await priceFeed.setPrice(dec(200, 18))

    const TCR_After = (await th.getTCR(contracts)).toString()
    assert.equal(TCR_Before, TCR_After)
  })


  it("liquidate(): Pool offsets increase the TCR", async () => {
    // Whale provides 2000 LUSD to SP
    await borrowerOperations.openTrove(th._100pct, dec(2000, 18), whale, whale, { from: whale, value: dec(100, 'ether') })
    await stabilityPool.provideToSP(dec(2000, 18), ZERO_ADDRESS, { from: whale })

    await borrowerOperations.openTrove(th._100pct, 0, alice, alice, { from: alice, value: dec(1, 'ether') })
    await borrowerOperations.openTrove(th._100pct, 0, bob, bob, { from: bob, value: dec(7, 'ether') })
    await borrowerOperations.openTrove(th._100pct, 0, carol, carol, { from: carol, value: dec(2, 'ether') })
    await borrowerOperations.openTrove(th._100pct, 0, dennis, dennis, { from: dennis, value: dec(20, 'ether') })

    await borrowerOperations.openTrove(th._100pct, '101000000000000000000', defaulter_1, defaulter_1, { from: defaulter_1, value: dec(1, 'ether') })
    await borrowerOperations.openTrove(th._100pct, '257000000000000000000', defaulter_2, defaulter_2, { from: defaulter_2, value: dec(2, 'ether') })
    await borrowerOperations.openTrove(th._100pct, '328000000000000000000', defaulter_3, defaulter_3, { from: defaulter_3, value: dec(3, 'ether') })
    await borrowerOperations.openTrove(th._100pct, '480000000000000000000', defaulter_4, defaulter_4, { from: defaulter_4, value: dec(4, 'ether') })

    assert.isTrue((await sortedTroves.contains(defaulter_1)))
    assert.isTrue((await sortedTroves.contains(defaulter_2)))
    assert.isTrue((await sortedTroves.contains(defaulter_3)))
    assert.isTrue((await sortedTroves.contains(defaulter_4)))

    await priceFeed.setPrice(dec(100, 18))

    const TCR_1 = await th.getTCR(contracts)

    // Confirm system is not in Recovery Mode
    assert.isFalse(await th.checkRecoveryMode(contracts));

    // Check TCR improves with each liquidation that is offset with Pool
    await troveManager.liquidate(defaulter_1)
    assert.isFalse((await sortedTroves.contains(defaulter_1)))
    const TCR_2 = await th.getTCR(contracts)
    assert.isTrue(TCR_2.gte(TCR_1))

    await troveManager.liquidate(defaulter_2)
    assert.isFalse((await sortedTroves.contains(defaulter_2)))
    const TCR_3 = await th.getTCR(contracts)
    assert.isTrue(TCR_3.gte(TCR_2))

    await troveManager.liquidate(defaulter_3)
    assert.isFalse((await sortedTroves.contains(defaulter_3)))
    const TCR_4 = await th.getTCR(contracts)
    assert.isTrue(TCR_4.gte(TCR_4))

    await troveManager.liquidate(defaulter_4)
    assert.isFalse((await sortedTroves.contains(defaulter_4)))
    const TCR_5 = await th.getTCR(contracts)
    assert.isTrue(TCR_5.gte(TCR_5))
  })

  it("liquidate(): a pure redistribution reduces the TCR only as a result of compensation", async () => {
    await borrowerOperations.openTrove(th._100pct, dec(2000, 18), whale, whale, { from: whale, value: dec(100, 'ether') })

    await borrowerOperations.openTrove(th._100pct, 0, alice, alice, { from: alice, value: dec(1, 'ether') })
    await borrowerOperations.openTrove(th._100pct, 0, bob, bob, { from: bob, value: dec(7, 'ether') })
    await borrowerOperations.openTrove(th._100pct, 0, carol, carol, { from: carol, value: dec(2, 'ether') })
    await borrowerOperations.openTrove(th._100pct, 0, dennis, dennis, { from: dennis, value: dec(20, 'ether') })

    await borrowerOperations.openTrove(th._100pct, '101000000000000000000', defaulter_1, defaulter_1, { from: defaulter_1, value: dec(1, 'ether') })
    await borrowerOperations.openTrove(th._100pct, '257000000000000000000', defaulter_2, defaulter_2, { from: defaulter_2, value: dec(2, 'ether') })
    await borrowerOperations.openTrove(th._100pct, '328000000000000000000', defaulter_3, defaulter_3, { from: defaulter_3, value: dec(3, 'ether') })
    await borrowerOperations.openTrove(th._100pct, '480000000000000000000', defaulter_4, defaulter_4, { from: defaulter_4, value: dec(4, 'ether') })

    assert.isTrue((await sortedTroves.contains(defaulter_1)))
    assert.isTrue((await sortedTroves.contains(defaulter_2)))
    assert.isTrue((await sortedTroves.contains(defaulter_3)))
    assert.isTrue((await sortedTroves.contains(defaulter_4)))

    await priceFeed.setPrice(dec(100, 18))
    const price = await priceFeed.getPrice()

    const TCR_0 = await th.getTCR(contracts)

    const entireSystemCollBefore = await troveManager.getEntireSystemColl()
    const entireSystemDebtBefore = await troveManager.getEntireSystemDebt()

    const expectedTCR_0 = entireSystemCollBefore.mul(price).div(entireSystemDebtBefore)

    assert.isTrue(expectedTCR_0.eq(TCR_0))

    // Confirm system is not in Recovery Mode
    assert.isFalse(await th.checkRecoveryMode(contracts));

    // Check TCR does not decrease with each liquidation 
    const liquidationTx_1 = await troveManager.liquidate(defaulter_1)
    const [liquidatedDebt_1, liquidatedColl_1, gasComp_1] = th.getEmittedLiquidationValues(liquidationTx_1)
    assert.isFalse((await sortedTroves.contains(defaulter_1)))
    const TCR_1 = await th.getTCR(contracts)

    // Expect only change to TCR to be due to the issued gas compensation
    const expectedTCR_1 = (entireSystemCollBefore
      .sub(gasComp_1))
      .mul(price)
      .div(entireSystemDebtBefore)

    assert.isTrue(expectedTCR_1.eq(TCR_1))

    const liquidationTx_2 = await troveManager.liquidate(defaulter_2)
    const [liquidatedDebt_2, liquidatedColl_2, gasComp_2] = th.getEmittedLiquidationValues(liquidationTx_2)
    assert.isFalse((await sortedTroves.contains(defaulter_2)))

    const TCR_2 = await th.getTCR(contracts)

    const expectedTCR_2 = (entireSystemCollBefore
      .sub(gasComp_1)
      .sub(gasComp_2))
      .mul(price)
      .div(entireSystemDebtBefore)

    assert.isTrue(expectedTCR_2.eq(TCR_2))

    const liquidationTx_3 = await troveManager.liquidate(defaulter_3)
    const [liquidatedDebt_3, liquidatedColl_3, gasComp_3] = th.getEmittedLiquidationValues(liquidationTx_3)
    assert.isFalse((await sortedTroves.contains(defaulter_3)))

    const TCR_3 = await th.getTCR(contracts)

    const expectedTCR_3 = (entireSystemCollBefore
      .sub(gasComp_1)
      .sub(gasComp_2)
      .sub(gasComp_3))
      .mul(price)
      .div(entireSystemDebtBefore)

    assert.isTrue(expectedTCR_3.eq(TCR_3))


    const liquidationTx_4 = await troveManager.liquidate(defaulter_4)
    const [liquidatedDebt_4, liquidatedColl_4, gasComp_4] = th.getEmittedLiquidationValues(liquidationTx_4)
    assert.isFalse((await sortedTroves.contains(defaulter_4)))

    const TCR_4 = await th.getTCR(contracts)

    const expectedTCR_4 = (entireSystemCollBefore
      .sub(gasComp_1)
      .sub(gasComp_2)
      .sub(gasComp_3)
      .sub(gasComp_4))
      .mul(price)
      .div(entireSystemDebtBefore)

    assert.isTrue(expectedTCR_4.eq(TCR_4))
  })

  it("liquidate(): does not affect the SP deposit or ETH gain when called on an SP depositor's address that has no trove", async () => {
    await borrowerOperations.openTrove(th._100pct, 0, whale, whale, { from: whale, value: dec(10, 'ether') })
    await borrowerOperations.openTrove(th._100pct, dec(200, 18), bob, bob, { from: bob, value: dec(2, 'ether') })
    await borrowerOperations.openTrove(th._100pct, dec(100, 18), carol, carol, { from: carol, value: dec(1, 'ether') })

    // Bob sends tokens to Dennis, who has no trove
    await lusdToken.transfer(dennis, dec(200, 18), { from: bob })

    //Dennis provides 200 LUSD to SP
    await stabilityPool.provideToSP(dec(200, 18), ZERO_ADDRESS, { from: dennis })

    // Carol gets liquidated
    await priceFeed.setPrice(dec(100, 18))
    const liquidationTX_C = await troveManager.liquidate(carol)
    const [liquidatedDebt, liquidatedColl, gasComp] = th.getEmittedLiquidationValues(liquidationTX_C)

    assert.isFalse(await sortedTroves.contains(carol))
    // Check Dennis' SP deposit has absorbed Carol's debt, and he has received her liquidated ETH
    const dennis_Deposit_Before = (await stabilityPool.getCompoundedLUSDDeposit(dennis)).toString()
    const dennis_ETHGain_Before = (await stabilityPool.getDepositorETHGain(dennis)).toString()
    assert.isAtMost(th.getDifference(dennis_Deposit_Before, th.toBN(dec(200, 18)).sub(liquidatedDebt)), 1000)
    assert.isAtMost(th.getDifference(dennis_ETHGain_Before, liquidatedColl), 1000)

    // Confirm system is not in Recovery Mode
    assert.isFalse(await th.checkRecoveryMode(contracts));

    // Attempt to liquidate Dennis
    try {
      const txDennis = await troveManager.liquidate(dennis)
      assert.isFalse(txDennis.receipt.status)
    } catch (err) {
      assert.include(err.message, "revert")
      assert.include(err.message, "Trove does not exist or is closed")
    }

    // Check Dennis' SP deposit does not change after liquidation attempt
    const dennis_Deposit_After = (await stabilityPool.getCompoundedLUSDDeposit(dennis)).toString()
    const dennis_ETHGain_After = (await stabilityPool.getDepositorETHGain(dennis)).toString()
    assert.equal(dennis_Deposit_Before, dennis_Deposit_After)
    assert.equal(dennis_ETHGain_Before, dennis_ETHGain_After)
  })

  it("liquidate(): does not liquidate a SP depositor's trove with ICR > 110%, and does not affect their SP deposit or ETH gain", async () => {
    await borrowerOperations.openTrove(th._100pct, 0, whale, whale, { from: whale, value: dec(10, 'ether') })
    await borrowerOperations.openTrove(th._100pct, dec(200, 18), bob, bob, { from: bob, value: dec(2, 'ether') })
    await borrowerOperations.openTrove(th._100pct, dec(100, 18), carol, carol, { from: carol, value: dec(1, 'ether') })

    //Bob provides 200 LUSD to SP
    await stabilityPool.provideToSP(dec(200, 18), ZERO_ADDRESS, { from: bob })

    // Carol gets liquidated
    await priceFeed.setPrice(dec(100, 18))
    const liquidationTX_C = await troveManager.liquidate(carol)
    const [liquidatedDebt, liquidatedColl, gasComp] = th.getEmittedLiquidationValues(liquidationTX_C)
    assert.isFalse(await sortedTroves.contains(carol))

    // price bounces back - Bob's trove is >110% ICR again
    await priceFeed.setPrice(dec(200, 18))
    const price = await priceFeed.getPrice()
    assert.isTrue((await troveManager.getCurrentICR(bob, price)).gt(mv._MCR))

    // Check Bob' SP deposit has absorbed Carol's debt, and he has received her liquidated ETH
    const bob_Deposit_Before = (await stabilityPool.getCompoundedLUSDDeposit(bob)).toString()
    const bob_ETHGain_Before = (await stabilityPool.getDepositorETHGain(bob)).toString()
    assert.isAtMost(th.getDifference(bob_Deposit_Before, th.toBN(dec(200, 18)).sub(liquidatedDebt)), 1000)
    assert.isAtMost(th.getDifference(bob_ETHGain_Before, liquidatedColl), 1000)

    // Confirm system is not in Recovery Mode
    assert.isFalse(await th.checkRecoveryMode(contracts));

    // Attempt to liquidate Bob
    await assertRevert(troveManager.liquidate(bob), "TroveManager: nothing to liquidate")

    // Confirm Bob's trove is still active
    assert.isTrue(await sortedTroves.contains(bob))

    // Check Bob' SP deposit does not change after liquidation attempt
    const bob_Deposit_After = (await stabilityPool.getCompoundedLUSDDeposit(bob)).toString()
    const bob_ETHGain_After = (await stabilityPool.getDepositorETHGain(bob)).toString()
    assert.equal(bob_Deposit_Before, bob_Deposit_After)
    assert.equal(bob_ETHGain_Before, bob_ETHGain_After)
  })

  it("liquidate(): liquidates a SP depositor's trove with ICR < 110%, and the liquidation correctly impacts their SP deposit and ETH gain", async () => {
    await borrowerOperations.openTrove(th._100pct, 0, whale, whale, { from: whale, value: dec(10, 'ether') })
    await borrowerOperations.openTrove(th._100pct, dec(300, 18), alice, alice, { from: alice, value: dec(3, 'ether') })
    await borrowerOperations.openTrove(th._100pct, dec(200, 18), bob, bob, { from: bob, value: dec(2, 'ether') })
    await borrowerOperations.openTrove(th._100pct, dec(90, 18), carol, carol, { from: carol, value: dec(1, 'ether') })

    //Bob provides 200 LUSD to SP
    await stabilityPool.provideToSP(dec(200, 18), ZERO_ADDRESS, { from: bob })

    // Carol gets liquidated
    await priceFeed.setPrice(dec(100, 18))
    await troveManager.liquidate(carol)

    // Check Bob' SP deposit has absorbed Carol's debt, and he has received her liquidated ETH
    const bob_Deposit_Before = (await stabilityPool.getCompoundedLUSDDeposit(bob)).toString()
    const bob_ETHGain_Before = (await stabilityPool.getDepositorETHGain(bob)).toString()
    assert.isAtMost(th.getDifference(bob_Deposit_Before, dec(100, 18)), 1000)
    assert.isAtMost(th.getDifference(bob_ETHGain_Before, dec(995, 15)), 1000)

    // Alice provides 300 LUSD to SP
    await stabilityPool.provideToSP(dec(300, 18), ZERO_ADDRESS, { from: alice })

    // Confirm system is not in Recovery Mode
    assert.isFalse(await th.checkRecoveryMode(contracts));

    // Liquidate Bob. 200 LUSD and 2 ETH is liquidated
    await troveManager.liquidate(bob)

    // Confirm Bob's trove has been closed
    assert.isFalse(await sortedTroves.contains(bob))
    const bob_Trove_Status = ((await troveManager.Troves(bob))[3]).toString()
    assert.equal(bob_Trove_Status, 2) // check closed

    /* Alice's LUSD Loss = (300 / 400) * 210 = 157.5 LUSD
       Alice's ETH gain = (300 / 400) * 2*0.995 = 1.4925 ETH

       Bob's LUSDLoss = (100 / 400) * 210 = 52.5 LUSD
       Bob's ETH gain = (100 / 400) * 2*0.995 = 0.4975 ETH

     Check Bob' SP deposit has been reduced to 47.5 LUSD, and his ETH gain has increased to 1.5 ETH. */
    const bob_Deposit_After = (await stabilityPool.getCompoundedLUSDDeposit(bob)).toString()
    const bob_ETHGain_After = (await stabilityPool.getDepositorETHGain(bob)).toString()

    assert.isAtMost(th.getDifference(bob_Deposit_After, dec(475, 17)), 1000)
    assert.isAtMost(th.getDifference(bob_ETHGain_After, '1492500000000000000'), 1000)
  })

  it("liquidate(): does not alter the liquidated user's token balance", async () => {
    await borrowerOperations.openTrove(th._100pct, 0, whale, whale, { from: whale, value: dec(10, 'ether') })
    await borrowerOperations.openTrove(th._100pct, dec(300, 18), alice, alice, { from: alice, value: dec(3, 'ether') })
    await borrowerOperations.openTrove(th._100pct, dec(200, 18), bob, bob, { from: bob, value: dec(2, 'ether') })
    await borrowerOperations.openTrove(th._100pct, dec(100, 18), carol, carol, { from: carol, value: dec(1, 'ether') })
    await priceFeed.setPrice(dec(100, 18))

    // Check token balances 
    assert.equal((await lusdToken.balanceOf(alice)).toString(), dec(300, 18))
    assert.equal((await lusdToken.balanceOf(bob)).toString(), dec(200, 18))
    assert.equal((await lusdToken.balanceOf(carol)).toString(), dec(100, 18))

    // Check sortedList size
    assert.equal((await sortedTroves.getSize()).toString(), '4')

    // Confirm system is not in Recovery Mode
    assert.isFalse(await th.checkRecoveryMode(contracts));

    // Liquidate A, B and C
    const activeLUSDDebt_0 = await activePool.getLUSDDebt()
    const defaultLUSDDebt_0 = await defaultPool.getLUSDDebt()

    await troveManager.liquidate(alice)
    const activeLUSDDebt_A = await activePool.getLUSDDebt()
    const defaultLUSDDebt_A = await defaultPool.getLUSDDebt()

    await troveManager.liquidate(bob)
    const activeLUSDDebt_B = await activePool.getLUSDDebt()
    const defaultLUSDDebt_B = await defaultPool.getLUSDDebt()

    await troveManager.liquidate(carol)

    // Confirm A, B, C closed
    assert.isFalse(await sortedTroves.contains(alice))
    assert.isFalse(await sortedTroves.contains(bob))
    assert.isFalse(await sortedTroves.contains(carol))

    // Check sortedList size reduced to 1
    assert.equal((await sortedTroves.getSize()).toString(), '1')

    // Confirm token balances have not changed
    assert.equal((await lusdToken.balanceOf(alice)).toString(), dec(300, 18))
    assert.equal((await lusdToken.balanceOf(bob)).toString(), dec(200, 18))
    assert.equal((await lusdToken.balanceOf(carol)).toString(), dec(100, 18))
  })

  it("liquidate(): liquidates based on entire/collateral debt (including pending rewards), not raw collateral/debt", async () => {
    const withdrawal_A = await th.getActualDebtFromComposite(dec(50, 18), contracts)
    const withdrawal_B = await th.getActualDebtFromComposite('90500000000000000000', contracts)
    const withdrawal_C = await th.getActualDebtFromComposite(dec(100, 18), contracts)

    await borrowerOperations.openTrove(th._100pct, withdrawal_A, alice, alice, { from: alice, value: dec(2, 'ether') })
    await borrowerOperations.openTrove(th._100pct, withdrawal_B, bob, bob, { from: bob, value: dec(1, 'ether') })  // 90.5 LUSD, 1 ETH
    await borrowerOperations.openTrove(th._100pct, withdrawal_C, carol, carol, { from: carol, value: dec(1, 'ether') })

    // Defaulter opens with 30 LUSD, 0.3 ETH
    await borrowerOperations.openTrove(th._100pct, dec(30, 18), defaulter_1, defaulter_1, { from: defaulter_1, value: dec(300, 'finney') })

    // Price drops
    await priceFeed.setPrice(dec(100, 18))
    const price = await priceFeed.getPrice()

    const alice_ICR_Before = await troveManager.getCurrentICR(alice, price)
    const bob_ICR_Before = await troveManager.getCurrentICR(bob, price)
    const carol_ICR_Before = await troveManager.getCurrentICR(carol, price)

    /* Before liquidation: 
    Alice ICR: = (2 * 100 / 50) = 400%
    Bob ICR: (1 * 100 / 90.5) = 110.5%
    Carol ICR: (1 * 100 / 100 ) =  100%

    Therefore Alice and Bob above the MCR, Carol is below */
    assert.isTrue(alice_ICR_Before.gte(mv._MCR))
    assert.isTrue(bob_ICR_Before.gte(mv._MCR))
    assert.isTrue(carol_ICR_Before.lte(mv._MCR))

    // Confirm system is not in Recovery Mode
    assert.isFalse(await th.checkRecoveryMode(contracts));

    /* Liquidate defaulter. 30 LUSD and 0.3 ETH is distributed between A, B and C.

    A receives (30 * 2/4) = 15 LUSD, and (0.3*2/4) = 0.15 ETH
    B receives (30 * 1/4) = 7.5 LUSD, and (0.3*1/4) = 0.075 ETH
    C receives (30 * 1/4) = 7.5 LUSD, and (0.3*1/4) = 0.075 ETH
    */
    await troveManager.liquidate(defaulter_1)

    const alice_ICR_After = await troveManager.getCurrentICR(alice, price)
    const bob_ICR_After = await troveManager.getCurrentICR(bob, price)
    const carol_ICR_After = await troveManager.getCurrentICR(carol, price)

    /* After liquidation: 

    Alice ICR: (10.15 * 100 / 60) = 183.33%
    Bob ICR:(1.075 * 100 / 98) =  109.69%
    Carol ICR: (1.075 *100 /  107.5 ) = 100.0%

    Check Alice is above MCR, Bob below, Carol below. */


    assert.isTrue(alice_ICR_After.gte(mv._MCR))
    assert.isTrue(bob_ICR_After.lte(mv._MCR))
    assert.isTrue(carol_ICR_After.lte(mv._MCR))

    /* Though Bob's true ICR (including pending rewards) is below the MCR, 
    check that Bob's raw coll and debt has not changed, and that his "raw" ICR is above the MCR */
    const bob_Coll = (await troveManager.Troves(bob))[1]
    const bob_Debt = (await troveManager.Troves(bob))[0]

    const bob_rawICR = bob_Coll.mul(toBN(dec(100, 18))).div(bob_Debt)
    assert.isTrue(bob_rawICR.gte(mv._MCR))

    // Whale enters system, pulling it into Normal Mode
<<<<<<< HEAD
    await borrowerOperations.openTrove(0, 0, whale, whale, { from: whale, value: dec(10, 'ether') })
    assert.isFalse(await th.checkRecoveryMode(contracts))
=======
    await borrowerOperations.openTrove(th._100pct, 0, whale, whale, { from: whale, value: dec(10, 'ether') })
    assert.isFalse(await troveManager.checkRecoveryMode())
>>>>>>> 9cd32b6f

    // Liquidate Alice, Bob, Carol
    await assertRevert(troveManager.liquidate(alice), "TroveManager: nothing to liquidate")
    await troveManager.liquidate(bob)
    await troveManager.liquidate(carol)

    /* Check Alice stays active, Carol gets liquidated, and Bob gets liquidated 
   (because his pending rewards bring his ICR < MCR) */
    assert.isTrue(await sortedTroves.contains(alice))
    assert.isFalse(await sortedTroves.contains(bob))
    assert.isFalse(await sortedTroves.contains(carol))

    // Check trove statuses - A active (1),  B and C closed (2)
    assert.equal((await troveManager.Troves(alice))[3].toString(), '1')
    assert.equal((await troveManager.Troves(bob))[3].toString(), '2')
    assert.equal((await troveManager.Troves(carol))[3].toString(), '2')
  })

  it("liquidate(): when SP > 0, triggers LQTY reward event - increases the sum G", async () => {
    await borrowerOperations.openTrove(th._100pct, 0, whale, whale, { from: whale, value: dec(100, 'ether') })

    // A, B, C open troves 
    await borrowerOperations.openTrove(th._100pct, dec(50, 18), A, A, { from: A, value: dec(1, 'ether') })
    await borrowerOperations.openTrove(th._100pct, dec(100, 18), B, B, { from: B, value: dec(2, 'ether') })
    await borrowerOperations.openTrove(th._100pct, dec(150, 18), C, C, { from: C, value: dec(3, 'ether') })

    await borrowerOperations.openTrove(th._100pct, dec(50, 18), defaulter_1, defaulter_1, { from: defaulter_1, value: dec(5, 17) })

    // B provides to SP
    await stabilityPool.provideToSP(dec(100, 18), ZERO_ADDRESS, { from: B })
    assert.equal(await stabilityPool.getTotalLUSDDeposits(), dec(100, 18))

    const G_Before = await stabilityPool.epochToScaleToG(0, 0)

    await th.fastForwardTime(timeValues.SECONDS_IN_ONE_HOUR, web3.currentProvider)

    // Price drops to 1ETH:100LUSD, reducing defaulters to below MCR
    await priceFeed.setPrice(dec(100, 18));
    const price = await priceFeed.getPrice()
    assert.isFalse(await th.checkRecoveryMode(contracts))

    // Liquidate trove
    await troveManager.liquidate(defaulter_1)
    assert.isFalse(await sortedTroves.contains(defaulter_1))

    const G_After = await stabilityPool.epochToScaleToG(0, 0)

    // Expect G has increased from the LQTY reward event triggered
    assert.isTrue(G_After.gt(G_Before))
  })

  it("liquidate(): when SP is empty, doesn't update G", async () => {
    await borrowerOperations.openTrove(th._100pct, 0, whale, whale, { from: whale, value: dec(100, 'ether') })

    // A, B, C open troves 
    await borrowerOperations.openTrove(th._100pct, dec(50, 18), A, A, { from: A, value: dec(1, 'ether') })
    await borrowerOperations.openTrove(th._100pct, dec(100, 18), B, B, { from: B, value: dec(2, 'ether') })
    await borrowerOperations.openTrove(th._100pct, dec(150, 18), C, C, { from: C, value: dec(3, 'ether') })

    await borrowerOperations.openTrove(th._100pct, dec(50, 18), defaulter_1, defaulter_1, { from: defaulter_1, value: dec(5, 17) })

    // B provides to SP
    await stabilityPool.provideToSP(dec(100, 18), ZERO_ADDRESS, { from: B })

    await th.fastForwardTime(timeValues.SECONDS_IN_ONE_HOUR, web3.currentProvider)

    // B withdraws
    await stabilityPool.withdrawFromSP(dec(100, 18), { from: B })

    // Check SP is empty
    assert.equal((await stabilityPool.getTotalLUSDDeposits()), '0')

    // Check G is non-zero
    const G_Before = await stabilityPool.epochToScaleToG(0, 0)
    assert.isTrue(G_Before.gt(toBN('0')))

    await th.fastForwardTime(timeValues.SECONDS_IN_ONE_HOUR, web3.currentProvider)

    // Price drops to 1ETH:100LUSD, reducing defaulters to below MCR
    await priceFeed.setPrice(dec(100, 18));
    const price = await priceFeed.getPrice()
    assert.isFalse(await th.checkRecoveryMode(contracts))

    // liquidate trove
    await troveManager.liquidate(defaulter_1)
    assert.isFalse(await sortedTroves.contains(defaulter_1))

    const G_After = await stabilityPool.epochToScaleToG(0, 0)

    // Expect G has not changed
    assert.isTrue(G_After.eq(G_Before))
  })

  // --- liquidateTroves() ---

  it('liquidateTroves(): closes every Trove with ICR < MCR, when n > number of undercollateralized troves', async () => {
    // --- SETUP ---
    await borrowerOperations.openTrove(th._100pct, dec(490, 18), whale, whale, { from: whale, value: dec(100, 'ether') })

    // create 5 Troves with varying ICRs
    await borrowerOperations.openTrove(th._100pct, dec(190, 18), alice, alice, { from: alice, value: dec(2, 'ether') })
    await borrowerOperations.openTrove(th._100pct, dec(140, 18), bob, bob, { from: bob, value: dec(1, 'ether') })
    await borrowerOperations.openTrove(th._100pct, dec(290, 18), carol, carol, { from: carol, value: dec(3, 'ether') })
    await borrowerOperations.openTrove(th._100pct, dec(100, 18), erin, erin, { from: erin, value: dec(1, 'ether') })
    await borrowerOperations.openTrove(th._100pct, dec(170, 18), flyn, flyn, { from: flyn, value: dec(1, 'ether') })

    // G,H, I open high-ICR troves
    await borrowerOperations.openTrove(th._100pct, dec(90, 18), graham, graham, { from: graham, value: dec(100, 'ether') })
    await borrowerOperations.openTrove(th._100pct, dec(190, 18), harriet, harriet, { from: harriet, value: dec(100, 'ether') })
    await borrowerOperations.openTrove(th._100pct, dec(290, 18), ida, ida, { from: ida, value: dec(100, 'ether') })

    // Whale puts some tokens in Stability Pool
    await stabilityPool.provideToSP(dec(300, 18), ZERO_ADDRESS, { from: whale })

    // --- TEST ---

    // Price drops to 1ETH:100LUSD, reducing Bob and Carol's ICR below MCR
    await priceFeed.setPrice(dec(100, 18));
    const price = await priceFeed.getPrice()

    // Confirm system is not in Recovery Mode
    assert.isFalse(await th.checkRecoveryMode(contracts));

    // Confirm troves A-E are ICR < 110%
    assert.isTrue((await troveManager.getCurrentICR(alice, price)).lte(mv._MCR))
    assert.isTrue((await troveManager.getCurrentICR(bob, price)).lte(mv._MCR))
    assert.isTrue((await troveManager.getCurrentICR(carol, price)).lte(mv._MCR))
    assert.isTrue((await troveManager.getCurrentICR(erin, price)).lte(mv._MCR))
    assert.isTrue((await troveManager.getCurrentICR(flyn, price)).lte(mv._MCR))

    // Confirm troves G, H, I are ICR > 110%
    assert.isTrue((await troveManager.getCurrentICR(graham, price)).gte(mv._MCR))
    assert.isTrue((await troveManager.getCurrentICR(harriet, price)).gte(mv._MCR))
    assert.isTrue((await troveManager.getCurrentICR(ida, price)).gte(mv._MCR))

    // Confirm Whale is ICR > 110% 
    assert.isTrue((await troveManager.getCurrentICR(whale, price)).gte(mv._MCR))

    // Liquidate 5 troves
    await troveManager.liquidateTroves(5);

    // Confirm troves A-E have been removed from the system
    assert.isFalse(await sortedTroves.contains(alice))
    assert.isFalse(await sortedTroves.contains(bob))
    assert.isFalse(await sortedTroves.contains(carol))
    assert.isFalse(await sortedTroves.contains(erin))
    assert.isFalse(await sortedTroves.contains(flyn))

    // Check all troves A-E are now closed
    assert.equal((await troveManager.Troves(alice))[3].toString(), '2')
    assert.equal((await troveManager.Troves(bob))[3].toString(), '2')
    assert.equal((await troveManager.Troves(carol))[3].toString(), '2')
    assert.equal((await troveManager.Troves(erin))[3].toString(), '2')
    assert.equal((await troveManager.Troves(flyn))[3].toString(), '2')

    // Check sorted list has been reduced to length 4 
    assert.equal((await sortedTroves.getSize()).toString(), '4')
  })

  it('liquidateTroves(): liquidates  up to the requested number of undercollateralized troves', async () => {
    await borrowerOperations.openTrove(th._100pct, 0, whale, whale, { from: whale, value: dec(100, 'ether') })

    // --- SETUP --- 
    // Alice, Bob, Carol, Dennis, Erin open troves with consecutively decreasing collateral ratio
    await borrowerOperations.openTrove(th._100pct, '105000000000000000000', alice, alice, { from: alice, value: dec(1, 'ether') })
    await borrowerOperations.openTrove(th._100pct, '104000000000000000000', bob, bob, { from: bob, value: dec(1, 'ether') })
    await borrowerOperations.openTrove(th._100pct, '103000000000000000000', carol, carol, { from: carol, value: dec(1, 'ether') })
    await borrowerOperations.openTrove(th._100pct, '102000000000000000000', dennis, dennis, { from: dennis, value: dec(1, 'ether') })
    await borrowerOperations.openTrove(th._100pct, '101000000000000000000', erin, erin, { from: erin, value: dec(1, 'ether') })

    // --- TEST --- 

    // Price drops
    await priceFeed.setPrice(dec(100, 18))

    // Confirm system is not in Recovery Mode
    assert.isFalse(await th.checkRecoveryMode(contracts));

    await troveManager.liquidateTroves(3)

    const TroveOwnersArrayLength = await troveManager.getTroveOwnersCount()
    assert.equal(TroveOwnersArrayLength, '3')

    // Check Alice, Bob, Carol troves have been closed
    const aliceTroveStatus = (await troveManager.getTroveStatus(alice)).toString()
    const bobTroveStatus = (await troveManager.getTroveStatus(bob)).toString()
    const carolTroveStatus = (await troveManager.getTroveStatus(carol)).toString()

    assert.equal(aliceTroveStatus, '2')
    assert.equal(bobTroveStatus, '2')
    assert.equal(carolTroveStatus, '2')

    //  Check Alice, Bob, and Carol's trove are no longer in the sorted list
    const alice_isInSortedList = await sortedTroves.contains(alice)
    const bob_isInSortedList = await sortedTroves.contains(bob)
    const carol_isInSortedList = await sortedTroves.contains(carol)

    assert.isFalse(alice_isInSortedList)
    assert.isFalse(bob_isInSortedList)
    assert.isFalse(carol_isInSortedList)

    // Check Dennis, Erin still have active troves
    const dennisTroveStatus = (await troveManager.getTroveStatus(dennis)).toString()
    const erinTroveStatus = (await troveManager.getTroveStatus(erin)).toString()

    assert.equal(dennisTroveStatus, '1')
    assert.equal(erinTroveStatus, '1')

    // Check Dennis, Erin still in sorted list
    const dennis_isInSortedList = await sortedTroves.contains(dennis)
    const erin_isInSortedList = await sortedTroves.contains(erin)

    assert.isTrue(dennis_isInSortedList)
    assert.isTrue(erin_isInSortedList)
  })

  it('liquidateTroves(): does nothing if all troves have ICR > 110%', async () => {

    const LUSDwithdrawal_A = await th.getActualDebtFromComposite(dec(90, 18), contracts)
    const LUSDwithdrawal_B = await th.getActualDebtFromComposite(dec(20, 18), contracts)
    const LUSDwithdrawal_C = await th.getActualDebtFromComposite('37398509798897897897', contracts)
    await borrowerOperations.openTrove(th._100pct, 0, whale, whale, { from: whale, value: dec(10, 'ether') })
    await borrowerOperations.openTrove(th._100pct, LUSDwithdrawal_A, alice, alice, { from: alice, value: dec(1, 'ether') })
    await borrowerOperations.openTrove(th._100pct, LUSDwithdrawal_B, bob, bob, { from: bob, value: dec(1, 'ether') })
    await borrowerOperations.openTrove(th._100pct, LUSDwithdrawal_C, carol, carol, { from: carol, value: dec(1, 'ether') })

    // Price drops, but all troves remain active at 111% ICR
    await priceFeed.setPrice(dec(100, 18))
    const price = await priceFeed.getPrice()

    assert.isTrue((await sortedTroves.contains(whale)))
    assert.isTrue((await sortedTroves.contains(alice)))
    assert.isTrue((await sortedTroves.contains(bob)))
    assert.isTrue((await sortedTroves.contains(carol)))

    const TCR_Before = (await th.getTCR(contracts)).toString()
    const listSize_Before = (await sortedTroves.getSize()).toString()

    assert.isTrue((await troveManager.getCurrentICR(whale, price)).gte(mv._MCR))
    assert.isTrue((await troveManager.getCurrentICR(alice, price)).gte(mv._MCR))
    assert.isTrue((await troveManager.getCurrentICR(bob, price)).gte(mv._MCR))
    assert.isTrue((await troveManager.getCurrentICR(carol, price)).gte(mv._MCR))

    // Confirm system is not in Recovery Mode
    assert.isFalse(await th.checkRecoveryMode(contracts));

    // Attempt liqudation sequence
    await assertRevert(troveManager.liquidateTroves(10), "TroveManager: nothing to liquidate")

    // Check all troves remain active
    assert.isTrue((await sortedTroves.contains(whale)))
    assert.isTrue((await sortedTroves.contains(alice)))
    assert.isTrue((await sortedTroves.contains(bob)))
    assert.isTrue((await sortedTroves.contains(carol)))

    const TCR_After = (await th.getTCR(contracts)).toString()
    const listSize_After = (await sortedTroves.getSize()).toString()

    assert.equal(TCR_Before, TCR_After)
    assert.equal(listSize_Before, listSize_After)
  })

  
  it("liquidateTroves(): liquidates based on entire/collateral debt (including pending rewards), not raw collateral/debt", async () => {
    await borrowerOperations.openTrove(th._100pct, dec(40, 18), alice, alice, { from: alice, value: dec(1, 'ether') })
    await borrowerOperations.openTrove(th._100pct, '80500000000000000000', bob, bob, { from: bob, value: dec(1, 'ether') })  // 90.5 LUSD, 1 ETH
    await borrowerOperations.openTrove(th._100pct, dec(90, 18), carol, carol, { from: carol, value: dec(1, 'ether') })

    // Defaulter opens with 30 LUSD, 0.3 ETH
    await borrowerOperations.openTrove(th._100pct, dec(20, 18), defaulter_1, defaulter_1, { from: defaulter_1, value: dec(300, 'finney') })

    // Price drops
    await priceFeed.setPrice(dec(100, 18))
    const price = await priceFeed.getPrice()

    const alice_ICR_Before = await troveManager.getCurrentICR(alice, price)
    const bob_ICR_Before = await troveManager.getCurrentICR(bob, price)
    const carol_ICR_Before = await troveManager.getCurrentICR(carol, price)

    /* Before liquidation: 
    Alice ICR: = (1 * 100 / 50) = 200%
    Bob ICR: (1 * 100 / 90.5) = 110.5%
    Carol ICR: (1 * 100 / 100 ) =  100%

    Therefore Alice and Bob above the MCR, Carol is below */
    assert.isTrue(alice_ICR_Before.gte(mv._MCR))
    assert.isTrue(bob_ICR_Before.gte(mv._MCR))
    assert.isTrue(carol_ICR_Before.lte(mv._MCR))

    // Liquidate defaulter. 30 LUSD and 0.3 ETH is distributed uniformly between A, B and C. Each receive 10 LUSD, 0.1 ETH
    await troveManager.liquidate(defaulter_1)

    const alice_ICR_After = await troveManager.getCurrentICR(alice, price)
    const bob_ICR_After = await troveManager.getCurrentICR(bob, price)
    const carol_ICR_After = await troveManager.getCurrentICR(carol, price)

    /* After liquidation: 

    Alice ICR: (1.0995 * 100 / 60) = 183.25%
    Bob ICR:(1.0995 * 100 / 100.5) =  109.40%
    Carol ICR: (1.0995 * 100 / 110 ) 99.95%

    Check Alice is above MCR, Bob below, Carol below. */
    assert.isTrue(alice_ICR_After.gte(mv._MCR))
    assert.isTrue(bob_ICR_After.lte(mv._MCR))
    assert.isTrue(carol_ICR_After.lte(mv._MCR))

    /* Though Bob's true ICR (including pending rewards) is below the MCR, check that Bob's raw coll and debt has not changed */
    const bob_Coll = (await troveManager.Troves(bob))[1]
    const bob_Debt = (await troveManager.Troves(bob))[0]

    const bob_rawICR = bob_Coll.mul(toBN(dec(100, 18))).div(bob_Debt)
    assert.isTrue(bob_rawICR.gte(mv._MCR))

    // Whale enters system, pulling it into Normal Mode
    await borrowerOperations.openTrove(th._100pct, 0, whale, whale, { from: whale, value: dec(10, 'ether') })

    // Confirm system is not in Recovery Mode
    assert.isFalse(await th.checkRecoveryMode(contracts));

    //liquidate A, B, C
    await troveManager.liquidateTroves(10)

    // Check A stays active, B and C get liquidated
    assert.isTrue(await sortedTroves.contains(alice))
    assert.isFalse(await sortedTroves.contains(bob))
    assert.isFalse(await sortedTroves.contains(carol))

    // check trove statuses - A active (1),  B and C closed (2)
    assert.equal((await troveManager.Troves(alice))[3].toString(), '1')
    assert.equal((await troveManager.Troves(bob))[3].toString(), '2')
    assert.equal((await troveManager.Troves(carol))[3].toString(), '2')
  })

  it("liquidateTroves(): does nothing if n = 0", async () => {
    await borrowerOperations.openTrove(th._100pct, 0, whale, whale, { from: whale, value: dec(10, 'ether') })
    await borrowerOperations.openTrove(th._100pct, dec(100, 18), alice, alice, { from: alice, value: dec(1, 'ether') })
    await borrowerOperations.openTrove(th._100pct, dec(100, 18), bob, bob, { from: bob, value: dec(1, 'ether') })
    await borrowerOperations.openTrove(th._100pct, dec(100, 18), carol, carol, { from: carol, value: dec(1, 'ether') })

    await priceFeed.setPrice(dec(100, 18))
    const price = await priceFeed.getPrice()

    const TCR_Before = (await th.getTCR(contracts)).toString()

    // Confirm A, B, C ICRs are below 110%
    const alice_ICR = await troveManager.getCurrentICR(alice, price)
    const bob_ICR = await troveManager.getCurrentICR(bob, price)
    const carol_ICR = await troveManager.getCurrentICR(carol, price)
    assert.isTrue(alice_ICR.lte(mv._MCR))
    assert.isTrue(bob_ICR.lte(mv._MCR))
    assert.isTrue(carol_ICR.lte(mv._MCR))

    // Confirm system is not in Recovery Mode
    assert.isFalse(await th.checkRecoveryMode(contracts));

    // Liquidation with n = 0
    await assertRevert(troveManager.liquidateTroves(0), "TroveManager: nothing to liquidate")

    // Check all troves are still in the system
    assert.isTrue(await sortedTroves.contains(whale))
    assert.isTrue(await sortedTroves.contains(alice))
    assert.isTrue(await sortedTroves.contains(bob))
    assert.isTrue(await sortedTroves.contains(carol))

    const TCR_After = (await th.getTCR(contracts)).toString()

    // Check TCR has not changed after liquidation
    assert.equal(TCR_Before, TCR_After)
  })

  it("liquidateTroves():  liquidates troves with ICR < MCR", async () => {
    await borrowerOperations.openTrove(th._100pct, 0, whale, whale, { from: whale, value: dec(10, 'ether') })

    // A, B, C open troves that will remain active when price drops to 100

    const A_LUSDWithdrawal = await th.getActualDebtFromComposite('88000000000000000000', contracts)
    const B_LUSDWithdrawal = await th.getActualDebtFromComposite('89000000000000000000', contracts)
    const C_LUSDWithdrawal = await th.getActualDebtFromComposite('90000000000000000000', contracts)

    await borrowerOperations.openTrove(th._100pct, A_LUSDWithdrawal, alice, alice, { from: alice, value: dec(1, 'ether') })
    await borrowerOperations.openTrove(th._100pct, B_LUSDWithdrawal, bob, bob, { from: bob, value: dec(1, 'ether') })
    await borrowerOperations.openTrove(th._100pct, C_LUSDWithdrawal, carol, carol, { from: carol, value: dec(1, 'ether') })

    const D_LUSDWithdrawal = await th.getActualDebtFromComposite('91000000000000000000', contracts)
    const E_LUSDWithdrawal = await th.getActualDebtFromComposite('92000000000000000000', contracts)
    const F_LUSDWithdrawal = await th.getActualDebtFromComposite('93000000000000000000', contracts)

    // D, E, F open troves that will fall below MCR when price drops to 100
    await borrowerOperations.openTrove(th._100pct, '91000000000000000000', dennis, dennis, { from: dennis, value: dec(1, 'ether') })
    await borrowerOperations.openTrove(th._100pct, '92000000000000000000', erin, erin, { from: erin, value: dec(1, 'ether') })
    await borrowerOperations.openTrove(th._100pct, '93000000000000000000', flyn, flyn, { from: flyn, value: dec(1, 'ether') })

    // Check list size is 7
    assert.equal((await sortedTroves.getSize()).toString(), '7')

    // Price drops
    await priceFeed.setPrice(dec(100, 18))
    const price = await priceFeed.getPrice()

    const alice_ICR = await troveManager.getCurrentICR(alice, price)
    const bob_ICR = await troveManager.getCurrentICR(bob, price)
    const carol_ICR = await troveManager.getCurrentICR(carol, price)
    const dennis_ICR = await troveManager.getCurrentICR(dennis, price)
    const erin_ICR = await troveManager.getCurrentICR(erin, price)
    const flyn_ICR = await troveManager.getCurrentICR(flyn, price)

    // Check A, B, C have ICR above MCR
    assert.isTrue(alice_ICR.gte(mv._MCR))
    assert.isTrue(bob_ICR.gte(mv._MCR))
    assert.isTrue(carol_ICR.gte(mv._MCR))

    // Check D, E, F have ICR below MCR
    assert.isTrue(dennis_ICR.lte(mv._MCR))
    assert.isTrue(erin_ICR.lte(mv._MCR))
    assert.isTrue(flyn_ICR.lte(mv._MCR))

    // Confirm system is not in Recovery Mode
    assert.isFalse(await th.checkRecoveryMode(contracts));

    //Liquidate sequence
    await troveManager.liquidateTroves(10)

    // check list size reduced to 4
    assert.equal((await sortedTroves.getSize()).toString(), '4')

    // Check Whale and A, B, C remain in the system
    assert.isTrue(await sortedTroves.contains(whale))
    assert.isTrue(await sortedTroves.contains(alice))
    assert.isTrue(await sortedTroves.contains(bob))
    assert.isTrue(await sortedTroves.contains(carol))

    // Check D, E, F have been removed
    assert.isFalse(await sortedTroves.contains(dennis))
    assert.isFalse(await sortedTroves.contains(erin))
    assert.isFalse(await sortedTroves.contains(flyn))
  })

  it("liquidateTroves(): does not affect the liquidated user's token balances", async () => {
    await borrowerOperations.openTrove(th._100pct, 0, whale, whale, { from: whale, value: dec(10, 'ether') })

    const A_LUSDWithdrawal = await th.getActualDebtFromComposite(dec(100, 18), contracts)
    const B_LUSDWithdrawal = await th.getActualDebtFromComposite(dec(150, 18), contracts)
    const C_LUSDWithdrawal = await th.getActualDebtFromComposite(dec(180, 18), contracts)

    // D, E, F open troves that will fall below MCR when price drops to 100
    await borrowerOperations.openTrove(th._100pct, A_LUSDWithdrawal, dennis, dennis, { from: dennis, value: dec(1, 'ether') })
    await borrowerOperations.openTrove(th._100pct, B_LUSDWithdrawal, erin, erin, { from: erin, value: dec(1, 'ether') })
    await borrowerOperations.openTrove(th._100pct, C_LUSDWithdrawal, flyn, flyn, { from: flyn, value: dec(1, 'ether') })

    // Check list size is 4
    assert.equal((await sortedTroves.getSize()).toString(), '4')

    // Check token balances before
    assert.equal((await lusdToken.balanceOf(dennis)).toString(), A_LUSDWithdrawal)
    assert.equal((await lusdToken.balanceOf(erin)).toString(), B_LUSDWithdrawal)
    assert.equal((await lusdToken.balanceOf(flyn)).toString(), C_LUSDWithdrawal)

    // Price drops
    await priceFeed.setPrice(dec(100, 18))
    const price = await priceFeed.getPrice()

    // Confirm system is not in Recovery Mode
    assert.isFalse(await th.checkRecoveryMode(contracts));

    //Liquidate sequence
    await troveManager.liquidateTroves(10)

    // check list size reduced to 1
    assert.equal((await sortedTroves.getSize()).toString(), '1')

    // Check Whale remains in the system
    assert.isTrue(await sortedTroves.contains(whale))

    // Check D, E, F have been removed
    assert.isFalse(await sortedTroves.contains(dennis))
    assert.isFalse(await sortedTroves.contains(erin))
    assert.isFalse(await sortedTroves.contains(flyn))

    // Check token balances of users whose troves were liquidated, have not changed
    assert.equal((await lusdToken.balanceOf(dennis)).toString(), A_LUSDWithdrawal)
    assert.equal((await lusdToken.balanceOf(erin)).toString(), B_LUSDWithdrawal)
    assert.equal((await lusdToken.balanceOf(flyn)).toString(), C_LUSDWithdrawal)
  })

  it("liquidateTroves(): A liquidation sequence containing Pool offsets increases the TCR", async () => {
    // Whale provides 500 LUSD to SP
    await borrowerOperations.openTrove(th._100pct, dec(2000, 18), whale, whale, { from: whale, value: dec(100, 'ether') })
    await stabilityPool.provideToSP(dec(500, 18), ZERO_ADDRESS, { from: whale })

    await borrowerOperations.openTrove(th._100pct, 0, alice, alice, { from: alice, value: dec(1, 'ether') })
    await borrowerOperations.openTrove(th._100pct, 0, bob, bob, { from: bob, value: dec(7, 'ether') })
    await borrowerOperations.openTrove(th._100pct, 0, carol, carol, { from: carol, value: dec(2, 'ether') })
    await borrowerOperations.openTrove(th._100pct, 0, dennis, dennis, { from: dennis, value: dec(20, 'ether') })

    await borrowerOperations.openTrove(th._100pct, '101000000000000000000', defaulter_1, defaulter_1, { from: defaulter_1, value: dec(1, 'ether') })
    await borrowerOperations.openTrove(th._100pct, '257000000000000000000', defaulter_2, defaulter_2, { from: defaulter_2, value: dec(2, 'ether') })
    await borrowerOperations.openTrove(th._100pct, '328000000000000000000', defaulter_3, defaulter_3, { from: defaulter_3, value: dec(3, 'ether') })
    await borrowerOperations.openTrove(th._100pct, '480000000000000000000', defaulter_4, defaulter_4, { from: defaulter_4, value: dec(4, 'ether') })

    assert.isTrue((await sortedTroves.contains(defaulter_1)))
    assert.isTrue((await sortedTroves.contains(defaulter_2)))
    assert.isTrue((await sortedTroves.contains(defaulter_3)))
    assert.isTrue((await sortedTroves.contains(defaulter_4)))

    assert.equal((await sortedTroves.getSize()).toString(), '9')

    // Price drops
    await priceFeed.setPrice(dec(100, 18))

    const TCR_Before = await th.getTCR(contracts)

    // Check pool has 500 LUSD
    assert.equal((await stabilityPool.getTotalLUSDDeposits()).toString(), dec(500, 18))

    // Confirm system is not in Recovery Mode
    assert.isFalse(await th.checkRecoveryMode(contracts));

    // Liquidate troves
    await troveManager.liquidateTroves(10)

    // Check pool has been emptied by the liquidations
    assert.equal((await stabilityPool.getTotalLUSDDeposits()).toString(), '0')

    // Check all defaulters have been liquidated
    assert.isFalse((await sortedTroves.contains(defaulter_1)))
    assert.isFalse((await sortedTroves.contains(defaulter_2)))
    assert.isFalse((await sortedTroves.contains(defaulter_3)))
    assert.isFalse((await sortedTroves.contains(defaulter_4)))

    // check system sized reduced to 5 troves
    assert.equal((await sortedTroves.getSize()).toString(), '5')

    // Check that the liquidation sequence has improved the TCR
    const TCR_After = await th.getTCR(contracts)
    assert.isTrue(TCR_After.gte(TCR_Before))
  })

  it("liquidateTroves(): A liquidation sequence of pure redistributions decreases the TCR, due to gas compensation, but up to 0.5%", async () => {
    await borrowerOperations.openTrove(th._100pct, dec(2000, 18), whale, whale, { from: whale, value: dec(100, 'ether') })
    await borrowerOperations.openTrove(th._100pct, 0, alice, alice, { from: alice, value: dec(1, 'ether') })
    await borrowerOperations.openTrove(th._100pct, 0, bob, bob, { from: bob, value: dec(7, 'ether') })
    await borrowerOperations.openTrove(th._100pct, 0, carol, carol, { from: carol, value: dec(2, 'ether') })
    await borrowerOperations.openTrove(th._100pct, 0, dennis, dennis, { from: dennis, value: dec(20, 'ether') })

    await borrowerOperations.openTrove(th._100pct, '91000000000000000000', defaulter_1, defaulter_1, { from: defaulter_1, value: dec(1, 'ether') })
    await borrowerOperations.openTrove(th._100pct, '247000000000000000000', defaulter_2, defaulter_2, { from: defaulter_2, value: dec(2, 'ether') })
    await borrowerOperations.openTrove(th._100pct, '318000000000000000000', defaulter_3, defaulter_3, { from: defaulter_3, value: dec(3, 'ether') })
    await borrowerOperations.openTrove(th._100pct, '470000000000000000000', defaulter_4, defaulter_4, { from: defaulter_4, value: dec(4, 'ether') })

    assert.isTrue((await sortedTroves.contains(defaulter_1)))
    assert.isTrue((await sortedTroves.contains(defaulter_2)))
    assert.isTrue((await sortedTroves.contains(defaulter_3)))
    assert.isTrue((await sortedTroves.contains(defaulter_4)))

    assert.equal((await sortedTroves.getSize()).toString(), '9')

    // Price drops
    await priceFeed.setPrice(dec(100, 18))

    const TCR_Before = await th.getTCR(contracts)
    // (100+1+7+2+20+1+2+3+4)*100/(2010+10+10+10+10+101+257+328+480)
    assert.isAtMost(th.getDifference(TCR_Before, '4353233830845771200'), 1000)

    // Check pool is empty before liquidation
    assert.equal((await stabilityPool.getTotalLUSDDeposits()).toString(), '0')

    // Confirm system is not in Recovery Mode
    assert.isFalse(await th.checkRecoveryMode(contracts));

    // Liquidate
    await troveManager.liquidateTroves(10)

    // Check all defaulters have been liquidated
    assert.isFalse((await sortedTroves.contains(defaulter_1)))
    assert.isFalse((await sortedTroves.contains(defaulter_2)))
    assert.isFalse((await sortedTroves.contains(defaulter_3)))
    assert.isFalse((await sortedTroves.contains(defaulter_4)))

    // check system sized reduced to 5 troves
    assert.equal((await sortedTroves.getSize()).toString(), '5')

    // Check that the liquidation sequence has reduced the TCR
    const TCR_After = await th.getTCR(contracts)
    // ((100+1+7+2+20)+(1+2+3+4)*0.995)*100/(2010+10+10+10+10+101+257+328+480)
    assert.isAtMost(th.getDifference(TCR_After, '4351679104477611300'), 1000)
    assert.isTrue(TCR_Before.gte(TCR_After))
    assert.isTrue(TCR_After.gte(TCR_Before.mul(toBN(995)).div(toBN(1000))))
  })

  it("liquidateTroves(): Liquidating troves with SP deposits correctly impacts their SP deposit and ETH gain", async () => {
    // Whale provides 400 LUSD to the SP
    await borrowerOperations.openTrove(th._100pct, dec(400, 18), whale, whale, { from: whale, value: dec(100, 'ether') })
    await stabilityPool.provideToSP(dec(400, 18), ZERO_ADDRESS, { from: whale })

    await borrowerOperations.openTrove(th._100pct, dec(100, 18), alice, alice, { from: alice, value: dec(1, 'ether') })
    await borrowerOperations.openTrove(th._100pct, dec(300, 18), bob, bob, { from: bob, value: dec(3, 'ether') })
    await borrowerOperations.openTrove(th._100pct, dec(100, 18), carol, carol, { from: carol, value: dec(1, 'ether') })

    // A, B provide 100, 300 to the SP
    await stabilityPool.provideToSP(dec(100, 18), ZERO_ADDRESS, { from: alice })
    await stabilityPool.provideToSP(dec(300, 18), ZERO_ADDRESS, { from: bob })

    assert.equal((await sortedTroves.getSize()).toString(), '4')

    // Price drops
    await priceFeed.setPrice(dec(100, 18))

    // Check 800 LUSD in Pool
    assert.equal((await stabilityPool.getTotalLUSDDeposits()).toString(), dec(800, 18))

    // Confirm system is not in Recovery Mode
    assert.isFalse(await th.checkRecoveryMode(contracts));

    // Liquidate
    await troveManager.liquidateTroves(10)

    // Check all defaulters have been liquidated
    assert.isFalse((await sortedTroves.contains(alice)))
    assert.isFalse((await sortedTroves.contains(bob)))
    assert.isFalse((await sortedTroves.contains(carol)))

    // check system sized reduced to 1 troves
    assert.equal((await sortedTroves.getSize()).toString(), '1')

    /* Prior to liquidation, SP deposits were:
    Whale: 400 LUSD
    Alice: 100 LUSD
    Bob:   300 LUSD
    Carol: 0 LUSD

    Total LUSD in Pool: 800 LUSD

    Then, liquidation hits A,B,C: 

    Total liquidated debt = 110 + 310 + 110 = 530 LUSD
    Total liquidated ETH = 1.1 + 3.1 + 1.1 = 5.3 ETH

    Whale LUSD Loss: 530 * (400/800) = 265 LUSD
    Alice LUSD Loss:  530 *(100/800) = 66.25 LUSD
    Bob LUSD Loss: 530 * (300/800) = 198.75 LUSD

    Whale remaining deposit: (400 - 265) = 135 LUSD
    Alice remaining deposit: (100 - 66.25) = 33.75 LUSD
    Bob remaining deposit: (300 - 198.75) = 101.25 LUSD

    Whale ETH Gain: 5*0.995 * (400/800) = 2.4875 ETH
    Alice ETH Gain: 5*0.995 *(100/800) = 0.621875 ETH
    Bob ETH Gain: 5*0.995 * (300/800) = 1.865625 ETH

    Total remaining deposits: 270 LUSD
    Total ETH gain: 4.975 ETH */

    // Check remaining LUSD Deposits and ETH gain, for whale and depositors whose troves were liquidated
    const whale_Deposit_After = (await stabilityPool.getCompoundedLUSDDeposit(whale)).toString()
    const alice_Deposit_After = (await stabilityPool.getCompoundedLUSDDeposit(alice)).toString()
    const bob_Deposit_After = (await stabilityPool.getCompoundedLUSDDeposit(bob)).toString()

    const whale_ETHGain = (await stabilityPool.getDepositorETHGain(whale)).toString()
    const alice_ETHGain = (await stabilityPool.getDepositorETHGain(alice)).toString()
    const bob_ETHGain = (await stabilityPool.getDepositorETHGain(bob)).toString()

    assert.isAtMost(th.getDifference(whale_Deposit_After, dec(135, 18)), 1000)
    assert.isAtMost(th.getDifference(alice_Deposit_After, '33750000000000000000'), 1000)
    assert.isAtMost(th.getDifference(bob_Deposit_After, '101250000000000000000'), 1000)

    assert.isAtMost(th.getDifference(whale_ETHGain, '2487500000000000000'), 1000)
    assert.isAtMost(th.getDifference(alice_ETHGain, '621875000000000000'), 1000)
    assert.isAtMost(th.getDifference(bob_ETHGain, '1865625000000000000'), 1000)

    // Check total remaining deposits and ETH gain in Stability Pool
    const total_LUSDinSP = (await stabilityPool.getTotalLUSDDeposits()).toString()
    const total_ETHinSP = (await stabilityPool.getETH()).toString()

    assert.isAtMost(th.getDifference(total_LUSDinSP, dec(270, 18)), 1000)
    assert.isAtMost(th.getDifference(total_ETHinSP, dec(4975, 15)), 1000)
  })

  it("liquidateTroves(): when SP > 0, triggers LQTY reward event - increases the sum G", async () => {
    await borrowerOperations.openTrove(th._100pct, 0, whale, whale, { from: whale, value: dec(100, 'ether') })

    // A, B, C open troves 
    await borrowerOperations.openTrove(th._100pct, dec(50, 18), A, A, { from: A, value: dec(1, 'ether') })
    await borrowerOperations.openTrove(th._100pct, dec(100, 18), B, B, { from: B, value: dec(2, 'ether') })
    await borrowerOperations.openTrove(th._100pct, dec(150, 18), C, C, { from: C, value: dec(3, 'ether') })

    await borrowerOperations.openTrove(th._100pct, dec(50, 18), defaulter_1, defaulter_1, { from: defaulter_1, value: dec(5, 17) })
    await borrowerOperations.openTrove(th._100pct, dec(25, 18), defaulter_2, defaulter_2, { from: defaulter_2, value: dec(25, 16) })

    // B provides to SP
    await stabilityPool.provideToSP(dec(100, 18), ZERO_ADDRESS, { from: B })
    assert.equal(await stabilityPool.getTotalLUSDDeposits(), dec(100, 18))

    const G_Before = await stabilityPool.epochToScaleToG(0, 0)

    await th.fastForwardTime(timeValues.SECONDS_IN_ONE_HOUR, web3.currentProvider)

    // Price drops to 1ETH:100LUSD, reducing defaulters to below MCR
    await priceFeed.setPrice(dec(100, 18));
    const price = await priceFeed.getPrice()
    assert.isFalse(await th.checkRecoveryMode(contracts))

    // Liquidate troves
    await troveManager.liquidateTroves(2)
    assert.isFalse(await sortedTroves.contains(defaulter_1))
    assert.isFalse(await sortedTroves.contains(defaulter_2))

    const G_After = await stabilityPool.epochToScaleToG(0, 0)

    // Expect G has increased from the LQTY reward event triggered
    assert.isTrue(G_After.gt(G_Before))
  })

  it("liquidateTroves(): when SP is empty, doesn't update G", async () => {
    await borrowerOperations.openTrove(th._100pct, 0, whale, whale, { from: whale, value: dec(100, 'ether') })

    // A, B, C open troves 
    await borrowerOperations.openTrove(th._100pct, dec(50, 18), A, A, { from: A, value: dec(1, 'ether') })
    await borrowerOperations.openTrove(th._100pct, dec(100, 18), B, B, { from: B, value: dec(2, 'ether') })
    await borrowerOperations.openTrove(th._100pct, dec(150, 18), C, C, { from: C, value: dec(3, 'ether') })

    await borrowerOperations.openTrove(th._100pct, dec(50, 18), defaulter_1, defaulter_1, { from: defaulter_1, value: dec(5, 17) })
    await borrowerOperations.openTrove(th._100pct, dec(25, 18), defaulter_2, defaulter_2, { from: defaulter_2, value: dec(25, 16) })

    // B provides to SP
    await stabilityPool.provideToSP(dec(100, 18), ZERO_ADDRESS, { from: B })

    await th.fastForwardTime(timeValues.SECONDS_IN_ONE_HOUR, web3.currentProvider)

    // B withdraws
    await stabilityPool.withdrawFromSP(dec(100, 18), { from: B })

    // Check SP is empty
    assert.equal((await stabilityPool.getTotalLUSDDeposits()), '0')

    // Check G is non-zero
    const G_Before = await stabilityPool.epochToScaleToG(0, 0)
    assert.isTrue(G_Before.gt(toBN('0')))

    await th.fastForwardTime(timeValues.SECONDS_IN_ONE_HOUR, web3.currentProvider)

    // Price drops to 1ETH:100LUSD, reducing defaulters to below MCR
    await priceFeed.setPrice(dec(100, 18));
    const price = await priceFeed.getPrice()
    assert.isFalse(await th.checkRecoveryMode(contracts))

    // liquidate troves
    await troveManager.liquidateTroves(2)
    assert.isFalse(await sortedTroves.contains(defaulter_1))
    assert.isFalse(await sortedTroves.contains(defaulter_2))

    const G_After = await stabilityPool.epochToScaleToG(0, 0)

    // Expect G has not changed
    assert.isTrue(G_After.eq(G_Before))
  })


  // --- batchLiquidateTroves() ---

  it('batchLiquidateTroves(): closes every trove with ICR < MCR in the given array', async () => {
    // --- SETUP ---
    await borrowerOperations.openTrove(th._100pct, dec(500, 18), whale, whale, { from: whale, value: dec(100, 'ether') })

    await borrowerOperations.openTrove(th._100pct, dec(200, 18), alice, alice, { from: alice, value: dec(2, 'ether') })
    await borrowerOperations.openTrove(th._100pct, dec(150, 18), bob, bob, { from: bob, value: dec(1, 'ether') })
    await borrowerOperations.openTrove(th._100pct, dec(300, 18), carol, carol, { from: carol, value: dec(3, 'ether') })
    await borrowerOperations.openTrove(th._100pct, dec(5, 18), dennis, dennis, { from: dennis, value: dec(5, 'ether') })
    await borrowerOperations.openTrove(th._100pct, dec(10, 18), erin, erin, { from: erin, value: dec(5, 'ether') })

    // Check full sorted list size is 6
    assert.equal((await sortedTroves.getSize()).toString(), '6')

    // Whale puts some tokens in Stability Pool
    await stabilityPool.provideToSP(dec(300, 18), ZERO_ADDRESS, { from: whale })

    // --- TEST ---

    // Price drops to 1ETH:100LUSD, reducing A, B, C ICR below MCR
    await priceFeed.setPrice(dec(100, 18));
    const price = await priceFeed.getPrice()

    // Confirm system is not in Recovery Mode
    assert.isFalse(await th.checkRecoveryMode(contracts));

    // Confirm troves A-C are ICR < 110%
    assert.isTrue((await troveManager.getCurrentICR(alice, price)).lt(mv._MCR))
    assert.isTrue((await troveManager.getCurrentICR(bob, price)).lt(mv._MCR))
    assert.isTrue((await troveManager.getCurrentICR(carol, price)).lt(mv._MCR))

    // Confirm D-E are ICR > 110%
    assert.isTrue((await troveManager.getCurrentICR(dennis, price)).gte(mv._MCR))
    assert.isTrue((await troveManager.getCurrentICR(erin, price)).gte(mv._MCR))

    // Confirm Whale is ICR >= 110% 
    assert.isTrue((await troveManager.getCurrentICR(whale, price)).gte(mv._MCR))

    liquidationArray = [alice, bob, carol, dennis, erin]
    await troveManager.batchLiquidateTroves(liquidationArray);

    // Confirm troves A-C have been removed from the system
    assert.isFalse(await sortedTroves.contains(alice))
    assert.isFalse(await sortedTroves.contains(bob))
    assert.isFalse(await sortedTroves.contains(carol))

    // Check all troves A-C are now closed
    assert.equal((await troveManager.Troves(alice))[3].toString(), '2')
    assert.equal((await troveManager.Troves(bob))[3].toString(), '2')
    assert.equal((await troveManager.Troves(carol))[3].toString(), '2')

    // Check sorted list has been reduced to length 3
    assert.equal((await sortedTroves.getSize()).toString(), '3')
  })

  it('batchLiquidateTroves(): does not liquidate troves that are not in the given array', async () => {
    // --- SETUP ---
    await borrowerOperations.openTrove(th._100pct, dec(500, 18), whale, whale, { from: whale, value: dec(100, 'ether') })

    await borrowerOperations.openTrove(th._100pct, dec(200, 18), alice, alice, { from: alice, value: dec(2, 'ether') })
    await borrowerOperations.openTrove(th._100pct, dec(150, 18), bob, bob, { from: bob, value: dec(1, 'ether') })
    await borrowerOperations.openTrove(th._100pct, dec(300, 18), carol, carol, { from: carol, value: dec(3, 'ether') })
    await borrowerOperations.openTrove(th._100pct, dec(500, 18), dennis, dennis, { from: dennis, value: dec(5, 'ether') })
    await borrowerOperations.openTrove(th._100pct, dec(500, 18), erin, erin, { from: erin, value: dec(5, 'ether') })

    // Check full sorted list size is 6
    assert.equal((await sortedTroves.getSize()).toString(), '6')

    // Whale puts some tokens in Stability Pool
    await stabilityPool.provideToSP(dec(300, 18), ZERO_ADDRESS, { from: whale })

    // --- TEST ---

    // Price drops to 1ETH:100LUSD, reducing A, B, C ICR below MCR
    await priceFeed.setPrice(dec(100, 18));
    const price = await priceFeed.getPrice()

    // Confirm system is not in Recovery Mode
    assert.isFalse(await th.checkRecoveryMode(contracts));

    // Confirm troves A-E are ICR < 110%
    assert.isTrue((await troveManager.getCurrentICR(alice, price)).lt(mv._MCR))
    assert.isTrue((await troveManager.getCurrentICR(bob, price)).lt(mv._MCR))
    assert.isTrue((await troveManager.getCurrentICR(carol, price)).lt(mv._MCR))
    assert.isTrue((await troveManager.getCurrentICR(dennis, price)).lt(mv._MCR))
    assert.isTrue((await troveManager.getCurrentICR(erin, price)).lt(mv._MCR))

    liquidationArray = [alice, bob]  // C-E not included
    await troveManager.batchLiquidateTroves(liquidationArray);

    // Confirm troves A-B have been removed from the system
    assert.isFalse(await sortedTroves.contains(alice))
    assert.isFalse(await sortedTroves.contains(bob))

    // Check all troves A-B are now closed
    assert.equal((await troveManager.Troves(alice))[3].toString(), '2')
    assert.equal((await troveManager.Troves(bob))[3].toString(), '2')

    // Confirm troves C-E remain in the system
    assert.isTrue(await sortedTroves.contains(carol))
    assert.isTrue(await sortedTroves.contains(dennis))
    assert.isTrue(await sortedTroves.contains(erin))

    // Check all troves C-E are still active
    assert.equal((await troveManager.Troves(carol))[3].toString(), '1')
    assert.equal((await troveManager.Troves(dennis))[3].toString(), '1')
    assert.equal((await troveManager.Troves(erin))[3].toString(), '1')

    // Check sorted list has been reduced to length 4
    assert.equal((await sortedTroves.getSize()).toString(), '4')
  })

  it('batchLiquidateTroves(): does not close troves with ICR >= MCR in the given array', async () => {
    // --- SETUP ---
    await borrowerOperations.openTrove(th._100pct, dec(500, 18), whale, whale, { from: whale, value: dec(100, 'ether') })


    await borrowerOperations.openTrove(th._100pct, dec(200, 18), alice, alice, { from: alice, value: dec(2, 'ether') })
    await borrowerOperations.openTrove(th._100pct, dec(150, 18), bob, bob, { from: bob, value: dec(1, 'ether') })
    await borrowerOperations.openTrove(th._100pct, dec(300, 18), carol, carol, { from: carol, value: dec(3, 'ether') })
    await borrowerOperations.openTrove(th._100pct, dec(5, 18), dennis, dennis, { from: dennis, value: dec(5, 'ether') })
    await borrowerOperations.openTrove(th._100pct, dec(10, 18), erin, erin, { from: erin, value: dec(5, 'ether') })

    // Check full sorted list size is 6
    assert.equal((await sortedTroves.getSize()).toString(), '6')

    // Whale puts some tokens in Stability Pool
    await stabilityPool.provideToSP(dec(300, 18), ZERO_ADDRESS, { from: whale })

    // --- TEST ---

    // Price drops to 1ETH:100LUSD, reducing A, B, C ICR below MCR
    await priceFeed.setPrice(dec(100, 18));
    const price = await priceFeed.getPrice()

    // Confirm system is not in Recovery Mode
    assert.isFalse(await th.checkRecoveryMode(contracts));

    // Confirm troves A-C are ICR < 110%
    assert.isTrue((await troveManager.getCurrentICR(alice, price)).lt(mv._MCR))
    assert.isTrue((await troveManager.getCurrentICR(bob, price)).lt(mv._MCR))
    assert.isTrue((await troveManager.getCurrentICR(carol, price)).lt(mv._MCR))

    // Confirm D-E are ICR >= 110%
    assert.isTrue((await troveManager.getCurrentICR(dennis, price)).gte(mv._MCR))
    assert.isTrue((await troveManager.getCurrentICR(erin, price)).gte(mv._MCR))

    // Confirm Whale is ICR > 110% 
    assert.isTrue((await troveManager.getCurrentICR(whale, price)).gte(mv._MCR))

    liquidationArray = [alice, bob, carol, dennis, erin]
    await troveManager.batchLiquidateTroves(liquidationArray);

    // Confirm troves D-E and whale remain in the system
    assert.isTrue(await sortedTroves.contains(dennis))
    assert.isTrue(await sortedTroves.contains(erin))
    assert.isTrue(await sortedTroves.contains(whale))

    // Check all troves D-E and whale remain active
    assert.equal((await troveManager.Troves(dennis))[3].toString(), '1')
    assert.equal((await troveManager.Troves(erin))[3].toString(), '1')
    assert.isTrue(await sortedTroves.contains(whale))

    // Check sorted list has been reduced to length 3
    assert.equal((await sortedTroves.getSize()).toString(), '3')
  })

  it('batchLiquidateTroves(): reverts if array is empty', async () => {
    // --- SETUP ---
    await borrowerOperations.openTrove(th._100pct, dec(500, 18), whale, whale, { from: whale, value: dec(100, 'ether') })

    await borrowerOperations.openTrove(th._100pct, dec(200, 18), alice, alice, { from: alice, value: dec(2, 'ether') })
    await borrowerOperations.openTrove(th._100pct, dec(150, 18), bob, bob, { from: bob, value: dec(1, 'ether') })
    await borrowerOperations.openTrove(th._100pct, dec(300, 18), carol, carol, { from: carol, value: dec(3, 'ether') })
    await borrowerOperations.openTrove(th._100pct, dec(5, 18), dennis, dennis, { from: dennis, value: dec(5, 'ether') })
    await borrowerOperations.openTrove(th._100pct, dec(10, 18), erin, erin, { from: erin, value: dec(5, 'ether') })

    // Check full sorted list size is 6
    assert.equal((await sortedTroves.getSize()).toString(), '6')

    // Whale puts some tokens in Stability Pool
    await stabilityPool.provideToSP(dec(300, 18), ZERO_ADDRESS, { from: whale })

    // --- TEST ---

    // Price drops to 1ETH:100LUSD, reducing A, B, C ICR below MCR
    await priceFeed.setPrice(dec(100, 18));
    const price = await priceFeed.getPrice()

    // Confirm system is not in Recovery Mode
    assert.isFalse(await th.checkRecoveryMode(contracts));

    liquidationArray = []
    try {
      const tx = await troveManager.batchLiquidateTroves(liquidationArray);
      assert.isFalse(tx.receipt.status)
    } catch (error) {
      assert.include(error.message, "TroveManager: Calldata address array must not be empty")
    }
  })

  it("batchLiquidateTroves(): skips if trove is non-existent", async () => {
    // --- SETUP ---
    await borrowerOperations.openTrove(th._100pct, dec(500, 18), whale, whale, { from: whale, value: dec(100, 'ether') })

    await borrowerOperations.openTrove(th._100pct, dec(190, 18), alice, alice, { from: alice, value: dec(2, 'ether') })
    await borrowerOperations.openTrove(th._100pct, dec(140, 18), bob, bob, { from: bob, value: dec(1, 'ether') })
    await borrowerOperations.openTrove(th._100pct, dec(5, 18), dennis, dennis, { from: dennis, value: dec(5, 'ether') })
    await borrowerOperations.openTrove(th._100pct, dec(10, 18), erin, erin, { from: erin, value: dec(5, 'ether') })

    assert.equal(await troveManager.getTroveStatus(carol), 0) // check trove non-existent

    // Check full sorted list size is 6
    assert.equal((await sortedTroves.getSize()).toString(), '5')

    // Whale puts some tokens in Stability Pool
    await stabilityPool.provideToSP(dec(500, 18), ZERO_ADDRESS, { from: whale })

    // --- TEST ---

    // Price drops to 1ETH:100LUSD, reducing A, B, C ICR below MCR
    await priceFeed.setPrice(dec(100, 18));
    const price = await priceFeed.getPrice()

    // Confirm system is not in Recovery Mode
    assert.isFalse(await th.checkRecoveryMode(contracts));

    // Confirm troves A-B are ICR < 110%
    assert.isTrue((await troveManager.getCurrentICR(alice, price)).lt(mv._MCR))
    assert.isTrue((await troveManager.getCurrentICR(bob, price)).lt(mv._MCR))

    // Confirm D-E are ICR > 110%
    assert.isTrue((await troveManager.getCurrentICR(dennis, price)).gte(mv._MCR))
    assert.isTrue((await troveManager.getCurrentICR(erin, price)).gte(mv._MCR))

    // Confirm Whale is ICR >= 110% 
    assert.isTrue((await troveManager.getCurrentICR(whale, price)).gte(mv._MCR))

    // Liquidate - trove C in between the ones to be liquidated!
    const liquidationArray = [alice, carol, bob, dennis, erin]
    await troveManager.batchLiquidateTroves(liquidationArray);

    // Confirm troves A-B have been removed from the system
    assert.isFalse(await sortedTroves.contains(alice))
    assert.isFalse(await sortedTroves.contains(bob))

    // Check all troves A-B are now closed
    assert.equal((await troveManager.Troves(alice))[3].toString(), '2')
    assert.equal((await troveManager.Troves(bob))[3].toString(), '2')

    // Check sorted list has been reduced to length 3
    assert.equal((await sortedTroves.getSize()).toString(), '3')

    // Confirm trove C non-existent
    assert.isFalse(await sortedTroves.contains(carol))
    assert.equal((await troveManager.Troves(carol))[3].toString(), '0')

    // Check Stability pool has only been reduced by A-B
    assert.equal((await stabilityPool.getTotalLUSDDeposits()).toString(), dec(150, 18))

    // Confirm system is not in Recovery Mode
    assert.isFalse(await th.checkRecoveryMode(contracts));
  })

  it("batchLiquidateTroves(): skips if a trove has been closed", async () => {
    // --- SETUP ---
    await borrowerOperations.openTrove(th._100pct, dec(500, 18), whale, whale, { from: whale, value: dec(100, 'ether') })

    await borrowerOperations.openTrove(th._100pct, dec(190, 18), alice, alice, { from: alice, value: dec(2, 'ether') })
    await borrowerOperations.openTrove(th._100pct, dec(140, 18), bob, bob, { from: bob, value: dec(1, 'ether') })
    await borrowerOperations.openTrove(th._100pct, dec(90, 18), carol, carol, { from: carol, value: dec(1, 'ether') })
    await borrowerOperations.openTrove(th._100pct, dec(5, 18), dennis, dennis, { from: dennis, value: dec(5, 'ether') })
    await borrowerOperations.openTrove(th._100pct, dec(10, 18), erin, erin, { from: erin, value: dec(5, 'ether') })

    assert.isTrue(await sortedTroves.contains(carol))

    // Check full sorted list size is 6
    assert.equal((await sortedTroves.getSize()).toString(), '6')

    // Whale puts some tokens in Stability Pool
    await stabilityPool.provideToSP(dec(500, 18), ZERO_ADDRESS, { from: whale })

    // --- TEST ---

    // Price drops to 1ETH:100LUSD, reducing A, B, C ICR below MCR
    await priceFeed.setPrice(dec(100, 18));
    const price = await priceFeed.getPrice()

    // Carol liquidated, and her trove is closed
    const txCarolClose = await borrowerOperations.closeTrove({ from: carol })
    assert.isTrue(txCarolClose.receipt.status)

    assert.isFalse(await sortedTroves.contains(carol))

    assert.equal(await troveManager.getTroveStatus(carol), 2)  // check trove closed

    // Confirm system is not in Recovery Mode
    assert.isFalse(await th.checkRecoveryMode(contracts));

    // Confirm troves A-B are ICR < 110%
    assert.isTrue((await troveManager.getCurrentICR(alice, price)).lt(mv._MCR))
    assert.isTrue((await troveManager.getCurrentICR(bob, price)).lt(mv._MCR))

    // Confirm D-E are ICR > 110%
    assert.isTrue((await troveManager.getCurrentICR(dennis, price)).gte(mv._MCR))
    assert.isTrue((await troveManager.getCurrentICR(erin, price)).gte(mv._MCR))

    // Confirm Whale is ICR >= 110% 
    assert.isTrue((await troveManager.getCurrentICR(whale, price)).gte(mv._MCR))

    // Liquidate - trove C in between the ones to be liquidated!
    const liquidationArray = [alice, carol, bob, dennis, erin]
    await troveManager.batchLiquidateTroves(liquidationArray);

    // Confirm troves A-B have been removed from the system
    assert.isFalse(await sortedTroves.contains(alice))
    assert.isFalse(await sortedTroves.contains(bob))

    // Check all troves A-C are now closed
    assert.equal((await troveManager.Troves(alice))[3].toString(), '2')
    assert.equal((await troveManager.Troves(bob))[3].toString(), '2')
    assert.equal((await troveManager.Troves(carol))[3].toString(), '2')

    // Check sorted list has been reduced to length 3
    assert.equal((await sortedTroves.getSize()).toString(), '3')

    // Check Stability pool has only been reduced by A-B
    assert.equal((await stabilityPool.getTotalLUSDDeposits()).toString(), dec(150, 18))

    // Confirm system is not in Recovery Mode
    assert.isFalse(await th.checkRecoveryMode(contracts));
  })

  it("batchLiquidateTroves: when SP > 0, triggers LQTY reward event - increases the sum G", async () => {
    await borrowerOperations.openTrove(th._100pct, 0, whale, whale, { from: whale, value: dec(100, 'ether') })

    // A, B, C open troves 
    await borrowerOperations.openTrove(th._100pct, dec(50, 18), A, A, { from: A, value: dec(1, 'ether') })
    await borrowerOperations.openTrove(th._100pct, dec(100, 18), B, B, { from: B, value: dec(2, 'ether') })
    await borrowerOperations.openTrove(th._100pct, dec(150, 18), C, C, { from: C, value: dec(3, 'ether') })

    await borrowerOperations.openTrove(th._100pct, dec(50, 18), defaulter_1, defaulter_1, { from: defaulter_1, value: dec(5, 17) })
    await borrowerOperations.openTrove(th._100pct, dec(25, 18), defaulter_2, defaulter_2, { from: defaulter_2, value: dec(25, 16) })

    // B provides to SP
    await stabilityPool.provideToSP(dec(100, 18), ZERO_ADDRESS, { from: B })
    assert.equal(await stabilityPool.getTotalLUSDDeposits(), dec(100, 18))

    const G_Before = await stabilityPool.epochToScaleToG(0, 0)

    await th.fastForwardTime(timeValues.SECONDS_IN_ONE_HOUR, web3.currentProvider)

    // Price drops to 1ETH:100LUSD, reducing defaulters to below MCR
    await priceFeed.setPrice(dec(100, 18));
    const price = await priceFeed.getPrice()
    assert.isFalse(await th.checkRecoveryMode(contracts))

    // Liquidate troves
    await troveManager.batchLiquidateTroves([defaulter_1, defaulter_2])
    assert.isFalse(await sortedTroves.contains(defaulter_1))
    assert.isFalse(await sortedTroves.contains(defaulter_2))

    const G_After = await stabilityPool.epochToScaleToG(0, 0)

    // Expect G has increased from the LQTY reward event triggered
    assert.isTrue(G_After.gt(G_Before))
  })

  it("batchLiquidateTroves(): when SP is empty, doesn't update G", async () => {
    await borrowerOperations.openTrove(th._100pct, 0, whale, whale, { from: whale, value: dec(100, 'ether') })

    // A, B, C open troves 
    await borrowerOperations.openTrove(th._100pct, dec(50, 18), A, A, { from: A, value: dec(1, 'ether') })
    await borrowerOperations.openTrove(th._100pct, dec(100, 18), B, B, { from: B, value: dec(2, 'ether') })
    await borrowerOperations.openTrove(th._100pct, dec(150, 18), C, C, { from: C, value: dec(3, 'ether') })

    await borrowerOperations.openTrove(th._100pct, dec(50, 18), defaulter_1, defaulter_1, { from: defaulter_1, value: dec(5, 17) })
    await borrowerOperations.openTrove(th._100pct, dec(25, 18), defaulter_2, defaulter_2, { from: defaulter_2, value: dec(25, 16) })

    // B provides to SP
    await stabilityPool.provideToSP(dec(100, 18), ZERO_ADDRESS, { from: B })

    await th.fastForwardTime(timeValues.SECONDS_IN_ONE_HOUR, web3.currentProvider)

    // B withdraws
    await stabilityPool.withdrawFromSP(dec(100, 18), { from: B })

    // Check SP is empty
    assert.equal((await stabilityPool.getTotalLUSDDeposits()), '0')

    // Check G is non-zero
    const G_Before = await stabilityPool.epochToScaleToG(0, 0)
    assert.isTrue(G_Before.gt(toBN('0')))

    await th.fastForwardTime(timeValues.SECONDS_IN_ONE_HOUR, web3.currentProvider)

    // Price drops to 1ETH:100LUSD, reducing defaulters to below MCR
    await priceFeed.setPrice(dec(100, 18));
    const price = await priceFeed.getPrice()
    assert.isFalse(await th.checkRecoveryMode(contracts))

    // liquidate troves
    await troveManager.batchLiquidateTroves([defaulter_1, defaulter_2])
    assert.isFalse(await sortedTroves.contains(defaulter_1))
    assert.isFalse(await sortedTroves.contains(defaulter_2))

    const G_After = await stabilityPool.epochToScaleToG(0, 0)

    // Expect G has not changed
    assert.isTrue(G_After.eq(G_Before))
  })

  // --- redemptions ---


  it('getRedemptionHints(): gets the address of the first Trove and the final ICR of the last Trove involved in a redemption', async () => {
    // --- SETUP ---
    await borrowerOperations.openTrove(th._100pct, '10' + _18_zeros, alice, alice, { from: alice, value: dec(1, 'ether') })
    await borrowerOperations.openTrove(th._100pct, '20' + _18_zeros, bob, bob, { from: bob, value: dec(1, 'ether') })
    await borrowerOperations.openTrove(th._100pct, '30' + _18_zeros, carol, carol, { from: carol, value: dec(1, 'ether') })
    // Dennis' Trove should be untouched by redemption, because its ICR will be < 110% after the price drop
    await borrowerOperations.openTrove(th._100pct, '170' + _18_zeros, dennis, dennis, { from: dennis, value: dec(1, 'ether') })

    // Drop the price
    const price = '100' + _18_zeros
    await priceFeed.setPrice(price);

    // --- TEST ---
    const {
      firstRedemptionHint,
      partialRedemptionHintNICR
    } = await hintHelpers.getRedemptionHints('55' + _18_zeros, price, 0)

    assert.equal(firstRedemptionHint, carol)
    // Alice trove’s ends up with 0.95 ETH and 5+10 LUSD debt (10 for gas compensation)
    assert.equal(partialRedemptionHintNICR, '6333333333333333333')
  });

  it('getRedemptionHints(): returns 0 as partialRedemptionHintNICR when reaching _maxIterations', async () => {
    // --- SETUP ---
    await borrowerOperations.openTrove(th._100pct, '10' + _18_zeros, alice, alice, { from: alice, value: dec(1, 'ether') })
    await borrowerOperations.openTrove(th._100pct, '20' + _18_zeros, bob, bob, { from: bob, value: dec(1, 'ether') })
    await borrowerOperations.openTrove(th._100pct, '30' + _18_zeros, carol, carol, { from: carol, value: dec(1, 'ether') })
    await borrowerOperations.openTrove(th._100pct, '170' + _18_zeros, dennis, dennis, { from: dennis, value: dec(1, 'ether') })

    const price = await priceFeed.getPrice();

    // --- TEST ---

    // Get hints for a redemption of 170 + 30 + some extra LUSD. At least 3 iterations are needed
    // for total redemption of the given amount.
    const {
      partialRedemptionHintNICR
    } = await hintHelpers.getRedemptionHints('210' + _18_zeros, price, 2) // limit _maxIterations to 2

    assert.equal(partialRedemptionHintNICR, '0')
  });

  it('redeemCollateral(): cancels the provided LUSD with debt from Troves with the lowest ICRs and sends an equivalent amount of Ether', async () => {
    // --- SETUP ---

    await borrowerOperations.openTrove(th._100pct, dec(5, 18), alice, alice, { from: alice, value: dec(1, 'ether') })
    await borrowerOperations.openTrove(th._100pct, dec(8, 18), bob, bob, { from: bob, value: dec(1, 'ether') })
    await borrowerOperations.openTrove(th._100pct, dec(10, 18), carol, carol, { from: carol, value: dec(1, 'ether') })
    // start Dennis with a high ICR
    await borrowerOperations.openTrove(th._100pct, dec(150, 18), dennis, dennis, { from: dennis, value: dec(100, 'ether') })

    const dennis_ETHBalance_Before = toBN(await web3.eth.getBalance(dennis))

    const dennis_LUSDBalance_Before = await lusdToken.balanceOf(dennis)
    assert.equal(dennis_LUSDBalance_Before, dec(150, 18))

    const price = await priceFeed.getPrice()
    assert.equal(price, dec(200, 18))

    // --- TEST --- 

    // Find hints for redeeming 20 LUSD
    const {
      firstRedemptionHint,
      partialRedemptionHintNICR
    } = await hintHelpers.getRedemptionHints(dec(20, 18), price, 0)

    // We don't need to use getApproxHint for this test, since it's not the subject of this
    // test case, and the list is very small, so the correct position is quickly found
    const { 0: upperPartialRedemptionHint, 1: lowerPartialRedemptionHint } = await sortedTroves.findInsertPosition(
      partialRedemptionHintNICR,
      dennis,
      dennis
    )

    // Dennis redeems 20 LUSD
    // Don't pay for gas, as it makes it easier to calculate the received Ether
    const redemptionTx = await troveManager.redeemCollateral(
      dec(20, 18),
      firstRedemptionHint,
      upperPartialRedemptionHint,
      lowerPartialRedemptionHint,
      partialRedemptionHintNICR,
      0, th._100pct,
      {
        from: dennis,
        gasPrice: 0
      }
    )

    const ETHFee = th.getEmittedRedemptionValues(redemptionTx)[3]

    const alice_Trove_After = await troveManager.Troves(alice)
    const bob_Trove_After = await troveManager.Troves(bob)
    const carol_Trove_After = await troveManager.Troves(carol)

    const alice_debt_After = alice_Trove_After[0].toString()
    const bob_debt_After = bob_Trove_After[0].toString()
    const carol_debt_After = carol_Trove_After[0].toString()

    /* check that Dennis' redeemed 20 LUSD has been cancelled with debt from Bobs's Trove (8) and Carol's Trove (10).
    The remaining lot (2) is sent to Alice's Trove, who had the best ICR.
    It leaves her with (3) LUSD debt + 10 for gas compensation. */
    assert.equal(alice_debt_After, dec(13, 18))
    assert.equal(bob_debt_After, '0')
    assert.equal(carol_debt_After, '0')

    const dennis_ETHBalance_After = toBN(await web3.eth.getBalance(dennis))
    const receivedETH = dennis_ETHBalance_After.sub(dennis_ETHBalance_Before)

    const expectedTotalETHDrawn = toBN(dec(20, 18)).div(toBN(200)) // convert 20 LUSD to ETH, at ETH:USD price 200
    const expectedReceivedETH = expectedTotalETHDrawn.sub(toBN(ETHFee))

    assert.isTrue(expectedReceivedETH.eq(receivedETH))

    const dennis_LUSDBalance_After = (await lusdToken.balanceOf(dennis)).toString()
    assert.equal(dennis_LUSDBalance_After, dec(130, 18))
  })

  it('redeemCollateral(): ends the redemption sequence when the token redemption request has been filled', async () => {
    // --- SETUP --- 
    const price = await priceFeed.getPrice()
    await borrowerOperations.openTrove(th._100pct, 0, whale, whale, { from: whale, value: dec(100, 'ether') })

    // Alice, Bob, Carol, Dennis, Erin open troves with consecutively decreasing collateral ratio
    await borrowerOperations.openTrove(th._100pct, dec(20, 18), alice, alice, { from: alice, value: dec(1, 'ether') })
    await borrowerOperations.openTrove(th._100pct, dec(20, 18), bob, bob, { from: bob, value: dec(1, 'ether') })
    await borrowerOperations.openTrove(th._100pct, dec(20, 18), carol, carol, { from: carol, value: dec(1, 'ether') })
    await borrowerOperations.openTrove(th._100pct, dec(10, 18), dennis, dennis, { from: dennis, value: dec(1, 'ether') })
    await borrowerOperations.openTrove(th._100pct, dec(10, 18), erin, erin, { from: erin, value: dec(1, 'ether') })

    // --- TEST --- 

    // open trove from redeemer.  Redeemer has highest ICR (100ETH, 100 LUSD), 20000%
    await borrowerOperations.openTrove(th._100pct, dec(100, 18), flyn, flyn, { from: flyn, value: dec(100, 'ether') })

    // Flyn redeems collateral
    await troveManager.redeemCollateral(dec(60, 18), alice, alice, alice, 0, 0, th._100pct, { from: flyn })

    // Check Flyn's redemption has reduced his balance from 100 to (100-60) = 40 LUSD
    const flynBalance = (await lusdToken.balanceOf(flyn)).toString()
    assert.equal(flynBalance, dec(40, 18))

    // Check debt of Alice, Bob, Carol
    const alice_Debt = await troveManager.getTroveDebt(alice)
    const bob_Debt = await troveManager.getTroveDebt(bob)
    const carol_Debt = await troveManager.getTroveDebt(carol)

    assert.equal(alice_Debt, 0)
    assert.equal(bob_Debt, 0)
    assert.equal(carol_Debt, 0)

    // check Alice, Bob and Carol troves are closed
    const alice_Status = await troveManager.getTroveStatus(alice)
    const bob_Status = await troveManager.getTroveStatus(bob)
    const carol_Status = await troveManager.getTroveStatus(carol)
    assert.equal(alice_Status, 2)
    assert.equal(bob_Status, 2)
    assert.equal(carol_Status, 2)

    // check debt and coll of Dennis, Erin has not been impacted by redemption
    const dennis_Debt = await troveManager.getTroveDebt(dennis)
    const erin_Debt = await troveManager.getTroveDebt(erin)

    assert.equal(dennis_Debt, dec(20, 18))
    assert.equal(erin_Debt, dec(20, 18))

    const dennis_Coll = await troveManager.getTroveColl(dennis)
    const erin_Coll = await troveManager.getTroveColl(erin)

    assert.equal(dennis_Coll, dec(1, 'ether'))
    assert.equal(erin_Coll, dec(1, 'ether'))
  })

  it('redeemCollateral(): ends the redemption sequence when max iterations have been reached', async () => {
    // --- SETUP --- 
    const price = await priceFeed.getPrice()
    await borrowerOperations.openTrove(th._100pct, 0, whale, whale, { from: whale, value: dec(100, 'ether') })

    // Alice, Bob, Carol, Dennis, Erin open troves with consecutively decreasing collateral ratio
    await borrowerOperations.openTrove(th._100pct, dec(20, 18), alice, alice, { from: alice, value: dec(1, 'ether') })
    await borrowerOperations.openTrove(th._100pct, dec(20, 18), bob, bob, { from: bob, value: dec(1, 'ether') })
    await borrowerOperations.openTrove(th._100pct, dec(20, 18), carol, carol, { from: carol, value: dec(1, 'ether') })

    // --- TEST --- 

    // open trove from redeemer.  Redeemer has highest ICR (100ETH, 100 LUSD), 20000%
    await borrowerOperations.openTrove(th._100pct, dec(100, 18), flyn, flyn, { from: flyn, value: dec(100, 'ether') })

    // Flyn redeems collateral
    await troveManager.redeemCollateral(dec(60, 18), alice, alice, alice, 0, 2, th._100pct, { from: flyn })

    // Check Flyn's redemption has reduced his balance from 100 to (100-40) = 60 LUSD
    const flynBalance = (await lusdToken.balanceOf(flyn)).toString()
    assert.equal(flynBalance, dec(60, 18))

    // Check debt of Alice, Bob, Carol
    const alice_Debt = await troveManager.getTroveDebt(alice)
    const bob_Debt = await troveManager.getTroveDebt(bob)
    const carol_Debt = await troveManager.getTroveDebt(carol)

    assert.equal(alice_Debt, 0)
    assert.equal(bob_Debt, 0)
    assert.equal(carol_Debt.toString(), dec(30, 18)) // 20 withdrawn + 10 for gas compensation

    // check Alice and Bob troves are closed, but Carol is not
    const alice_Status = await troveManager.getTroveStatus(alice)
    const bob_Status = await troveManager.getTroveStatus(bob)
    const carol_Status = await troveManager.getTroveStatus(carol)
    assert.equal(alice_Status, 2)
    assert.equal(bob_Status, 2)
    assert.equal(carol_Status, 1)
  })

  it('redeemCollateral(): doesnt perform the final partial redemption in the sequence if the hint is out-of-date', async () => {
    // --- SETUP ---

    await borrowerOperations.openTrove(th._100pct, dec(5, 18), alice, alice, { from: alice, value: dec(1, 'ether') })
    await borrowerOperations.openTrove(th._100pct, dec(8, 18), bob, bob, { from: bob, value: dec(1, 'ether') })
    await borrowerOperations.openTrove(th._100pct, dec(10, 18), carol, carol, { from: carol, value: dec(1, 'ether') })
    await borrowerOperations.openTrove(th._100pct, dec(150, 18), dennis, dennis, { from: dennis, value: dec(100, 'ether') })

    const dennis_ETHBalance_Before = toBN(await web3.eth.getBalance(dennis))

    const dennis_LUSDBalance_Before = await lusdToken.balanceOf(dennis)
    assert.equal(dennis_LUSDBalance_Before, dec(150, 18))

    const price = await priceFeed.getPrice()
    assert.equal(price, dec(200, 18))

    // --- TEST --- 

    const {
      firstRedemptionHint,
      partialRedemptionHintNICR
    } = await hintHelpers.getRedemptionHints(dec(20, 18), price, 0)

    const { 0: upperPartialRedemptionHint, 1: lowerPartialRedemptionHint } = await sortedTroves.findInsertPosition(
      partialRedemptionHintNICR,
      dennis,
      dennis
    )

    // Oops, another transaction gets in the way
    {
      const {
        firstRedemptionHint,
        partialRedemptionHintNICR
      } = await hintHelpers.getRedemptionHints(dec(1, 18), price, 0)

      const { 0: upperPartialRedemptionHint, 1: lowerPartialRedemptionHint } = await sortedTroves.findInsertPosition(
        partialRedemptionHintNICR,
        dennis,
        dennis
      )

      // Alice redeems 1 LUSD from Carol's Trove
      await troveManager.redeemCollateral(
        dec(1, 18),
        firstRedemptionHint,
        upperPartialRedemptionHint,
        lowerPartialRedemptionHint,
        partialRedemptionHintNICR,
        0, th._100pct,
        { from: alice }
      )
    }

    // Dennis tries to redeem 20 LUSD
    const redemptionTx = await troveManager.redeemCollateral(
      dec(20, 18),
      firstRedemptionHint,
      upperPartialRedemptionHint,
      lowerPartialRedemptionHint,
      partialRedemptionHintNICR,
      0, th._100pct,
      {
        from: dennis,
        gasPrice: 0
      }
    )

    const ETHFee = th.getEmittedRedemptionValues(redemptionTx)[3]

    // Since Alice already redeemed 1 LUSD from Carol's Trove, Dennis was  able to redeem:
    //  - 9 LUSD from Carol's
    //  - 8 LUSD from Bob's
    // for a total of 17 LUSD.

    // Dennis calculated his hint for redeeming 2 LUSD from Alice's Trove, but after Alice's transaction
    // got in the way, he would have needed to redeem 3 LUSD to fully complete his redemption of 20 LUSD.
    // This would have required a different hint, therefore he ended up with a partial redemption.

    const dennis_ETHBalance_After = toBN(await web3.eth.getBalance(dennis))
    const receivedETH = dennis_ETHBalance_After.sub(dennis_ETHBalance_Before)

    // Expect only 17 worth of ETH drawn
    const expectedTotalETHDrawn = toBN(dec(17, 18)).div(toBN(200)) // 20 LUSD converted to ETH, at ETH:USD price 200
    const expectedReceivedETH = expectedTotalETHDrawn.sub(ETHFee)

    assert.isTrue(expectedReceivedETH.eq(receivedETH))

    const dennis_LUSDBalance_After = (await lusdToken.balanceOf(dennis)).toString()
    assert.equal(dennis_LUSDBalance_After, dec(133, 18))
  })

  it("redeemCollateral(): can redeem if there is zero active debt but non-zero debt in DefaultPool", async () => {
    // --- SETUP ---

    await borrowerOperations.openTrove(th._100pct, 0, alice, alice, { from: alice, value: dec(10, 'ether') })
    await borrowerOperations.openTrove(th._100pct, dec(100, 18), bob, bob, { from: bob, value: dec(1, 'ether') })

    await lusdToken.transfer(carol, dec(100, 18), { from: bob })

    const price = dec(100, 18)
    await priceFeed.setPrice(price)

    // Liquidate Bob's Trove
    await troveManager.liquidateTroves(1)

    // --- TEST --- 

    const carol_ETHBalance_Before = toBN(await web3.eth.getBalance(carol))

    const redemptionTx = await troveManager.redeemCollateral(
      dec(100, 18),
      alice,
      '0x0000000000000000000000000000000000000000',
      '0x0000000000000000000000000000000000000000',
      dec(49975, 15), // (10 + 0.995 - 1)*100 / 20
      0, th._100pct,
      {
        from: carol,
        gasPrice: 0
      }
    )

    const ETHFee = th.getEmittedRedemptionValues(redemptionTx)[3]

    const carol_ETHBalance_After = toBN(await web3.eth.getBalance(carol))

    const expectedTotalETHDrawn = toBN(dec(100, 18)).div(toBN(100)) // convert 100 LUSD to ETH at ETH:USD price of 100
    const expectedReceivedETH = expectedTotalETHDrawn.sub(ETHFee)

    const receivedETH = carol_ETHBalance_After.sub(carol_ETHBalance_Before)
    assert.isTrue(expectedReceivedETH.eq(receivedETH))

    const carol_LUSDBalance_After = (await lusdToken.balanceOf(carol)).toString()
    assert.equal(carol_LUSDBalance_After, '0')
  })

  it("redeemCollateral(): doesn't touch Troves with ICR < 110%", async () => {
    // --- SETUP ---

    await borrowerOperations.openTrove(th._100pct, dec(100, 18), alice, alice, { from: alice, value: dec(10, 'ether') })
    await borrowerOperations.openTrove(th._100pct, dec(100, 18), bob, bob, { from: bob, value: dec(1, 'ether') })

    await lusdToken.transfer(carol, dec(100, 18), { from: bob })

    // Put Bob's Trove below 110% ICR
    const price = dec(100, 18)
    await priceFeed.setPrice(price)

    // --- TEST --- 

    await troveManager.redeemCollateral(
      dec(100, 18),
      bob,
      '0x0000000000000000000000000000000000000000',
      '0x0000000000000000000000000000000000000000',
      0,
      0,
      th._100pct,
      { from: carol }
    );

    // Alice's Trove was cleared of debt
    const { debt: alice_Debt_After } = await troveManager.Troves(alice)
    assert.equal(alice_Debt_After, '0')

    // Bob's Trove was left untouched
    const { debt: bob_Debt_After } = await troveManager.Troves(bob)
    assert.equal(bob_Debt_After, dec(110, 18))
  });

  it("redeemCollateral(): finds the last Trove with ICR == 110% even if there is more than one", async () => {
    // --- SETUP ---

    await borrowerOperations.openTrove(th._100pct, '90' + _18_zeros, alice, alice, { from: alice, value: dec(1, 'ether') })
    await borrowerOperations.openTrove(th._100pct, '90' + _18_zeros, bob, bob, { from: bob, value: dec(1, 'ether') })
    await borrowerOperations.openTrove(th._100pct, '90' + _18_zeros, carol, carol, { from: carol, value: dec(1, 'ether') })
    await borrowerOperations.openTrove(th._100pct, '91' + _18_zeros, dennis, dennis, { from: dennis, value: dec(1, 'ether') })

    await lusdToken.transfer(dennis, '90' + _18_zeros, { from: alice })
    await lusdToken.transfer(dennis, '90' + _18_zeros, { from: bob })
    await lusdToken.transfer(dennis, '90' + _18_zeros, { from: carol })

    // This will put Dennis slightly below 110%, and everyone else exactly at 110%
    const price = '110' + _18_zeros
    await priceFeed.setPrice(price)

    const orderOfTroves = [];
    let current = await sortedTroves.getFirst();

    while (current !== '0x0000000000000000000000000000000000000000') {
      orderOfTroves.push(current);
      current = await sortedTroves.getNext(current);
    }

    assert.deepEqual(orderOfTroves, [carol, bob, alice, dennis]);

    await borrowerOperations.openTrove(th._100pct, '0', whale, whale, { from: whale, value: dec(100, 'ether') })

    const tx = await troveManager.redeemCollateral(
      '270' + _18_zeros,
      carol, // try to trick redeemCollateral by passing a hint that doesn't exactly point to the
      // last Trove with ICR == 110% (which would be Alice's)
      '0x0000000000000000000000000000000000000000',
      '0x0000000000000000000000000000000000000000',
      0,
      0,
      th._100pct,
      { from: dennis }
    )
    
    const { debt: alice_Debt_After } = await troveManager.Troves(alice)
    assert.equal(alice_Debt_After, '0')

    const { debt: bob_Debt_After } = await troveManager.Troves(bob)
    assert.equal(bob_Debt_After, '0')

    const { debt: carol_Debt_After } = await troveManager.Troves(carol)
    assert.equal(carol_Debt_After, '0')

    const { debt: dennis_Debt_After } = await troveManager.Troves(dennis)
    assert.equal(dennis_Debt_After, '101' + _18_zeros)
  });

  it("redeemCollateral(): reverts when TCR < MCR", async () => {
    await borrowerOperations.openTrove(th._100pct, '90' + _18_zeros, alice, alice, { from: alice, value: dec(1, 'ether') })
    await borrowerOperations.openTrove(th._100pct, '90' + _18_zeros, bob, bob, { from: bob, value: dec(1, 'ether') })
    await borrowerOperations.openTrove(th._100pct, '90' + _18_zeros, carol, carol, { from: carol, value: dec(1, 'ether') })
    await borrowerOperations.openTrove(th._100pct, '91' + _18_zeros, dennis, dennis, { from: dennis, value: dec(1, 'ether') })

    // This will put Dennis slightly below 110%, and everyone else exactly at 110%
  
    await priceFeed.setPrice('110' + _18_zeros)
    const price = await priceFeed.getPrice()
    
    const TCR = (await th.getTCR(contracts))
    assert.isTrue(TCR.lt(toBN('1100000000000000000')))

    await assertRevert(th.redeemCollateral(carol, contracts, dec(270, 18)), "TroveManager: Cannot redeem when TCR < MCR")
  });

  it("redeemCollateral(): reverts when argument _amount is 0", async () => {
    await borrowerOperations.openTrove(th._100pct, 0, whale, whale, { from: whale, value: dec(100, 'ether') })

    // Alice opens trove and transfers 500LUSD to Erin, the would-be redeemer
    await borrowerOperations.openTrove(th._100pct, dec(500, 18), alice, alice, { from: alice, value: dec(10, 'ether') })
    await lusdToken.transfer(erin, dec(500, 18), { from: alice })

    // B, C and D open troves
    await borrowerOperations.openTrove(th._100pct, dec(100, 18), bob, bob, { from: bob, value: dec(1, 'ether') })
    await borrowerOperations.openTrove(th._100pct, dec(200, 18), carol, carol, { from: carol, value: dec(2, 'ether') })
    await borrowerOperations.openTrove(th._100pct, dec(300, 18), dennis, dennis, { from: dennis, value: dec(3, 'ether') })

    // Erin attempts to redeem with _amount = 0
    const redemptionTxPromise = troveManager.redeemCollateral(0, erin, erin, erin, 0, 0, th._100pct, { from: erin })
    await assertRevert(redemptionTxPromise, "TroveManager: Amount must be greater than zero")
  })

  it("redeemCollateral(): reverts if max fee > 100%", async () => {
    await borrowerOperations.openTrove(th._100pct, dec(10, 18), A, A, { from: A, value: dec(1, 'ether') })
    await borrowerOperations.openTrove(th._100pct, dec(20, 18), B, B, { from: B, value: dec(1, 'ether') })
    await borrowerOperations.openTrove(th._100pct, dec(40, 18), C, C, { from: C, value: dec(1, 'ether') })
    await borrowerOperations.openTrove(th._100pct, dec(40, 18), D, D, { from: D, value: dec(1, 'ether') })

    await assertRevert(th.redeemCollateralAndGetTxObject(A, contracts, dec(10, 18), dec(2, 18)), "Max fee percentage must be between 0.5% and 100%")
    await assertRevert(th.redeemCollateralAndGetTxObject(A, contracts, dec(10, 18), '1000000000000000001'), "Max fee percentage must be between 0.5% and 100%")
  })

  it("redeemCollateral(): reverts if max fee < 0.5%", async () => { 
    await borrowerOperations.openTrove(th._100pct, dec(10, 18), A, A, { from: A, value: dec(1, 'ether') })
    await borrowerOperations.openTrove(th._100pct, dec(20, 18), B, B, { from: B, value: dec(1, 'ether') })
    await borrowerOperations.openTrove(th._100pct, dec(40, 18), C, C, { from: C, value: dec(1, 'ether') })
    await borrowerOperations.openTrove(th._100pct, dec(40, 18), D, D, { from: D, value: dec(1, 'ether') })

    await assertRevert(th.redeemCollateralAndGetTxObject(A, contracts, dec(10, 18), 0), "Max fee percentage must be between 0.5% and 100%")
    await assertRevert(th.redeemCollateralAndGetTxObject(A, contracts, dec(10, 18), 1), "Max fee percentage must be between 0.5% and 100%")
    await assertRevert(th.redeemCollateralAndGetTxObject(A, contracts, dec(10, 18), '4999999999999999'), "Max fee percentage must be between 0.5% and 100%")
  })

  it("redeemCollateral(): reverts if fee exceeds max fee percentage", async () => {
    await borrowerOperations.openTrove(th._100pct, dec(30, 18), A, A, { from: A, value: dec(1, 'ether') })
    await borrowerOperations.openTrove(th._100pct, dec(40, 18), B, B, { from: B, value: dec(1, 'ether') })
    await borrowerOperations.openTrove(th._100pct, dec(50, 18), C, C, { from: C, value: dec(1, 'ether') })

    // total LUSD supply is 150
    const totalSupply = await lusdToken.totalSupply()
    assert.equal(totalSupply, dec(150, 18))

    await troveManager.setBaseRate(0) 

    // LUSD redemption is 15 USD: a redemption that incurs a fee of 15/(150 * 2) = 5%
    const attemptedLUSDRedemption = dec(15, 18)

    // Max fee is <5%
    const lessThan5pct = '49999999999999999'
    await assertRevert(th.redeemCollateralAndGetTxObject(A, contracts, attemptedLUSDRedemption, lessThan5pct), "Fee exceeded provided maximum")
  
    await troveManager.setBaseRate(0)  // artificially zero the baseRate
    
    // Max fee is 1%
    await assertRevert(th.redeemCollateralAndGetTxObject(A, contracts, attemptedLUSDRedemption, dec(1, 16)), "Fee exceeded provided maximum")
  
    await troveManager.setBaseRate(0)

     // Max fee is 3.754%
    await assertRevert(th.redeemCollateralAndGetTxObject(A, contracts, attemptedLUSDRedemption, dec(3754, 13)), "Fee exceeded provided maximum")
  
    await troveManager.setBaseRate(0)

    // Max fee is 0.5%
    await assertRevert(th.redeemCollateralAndGetTxObject(A, contracts, attemptedLUSDRedemption, dec(5, 15)), "Fee exceeded provided maximum")
  })

  it("redeemCollateral(): succeeds if fee is less than max fee percentage", async () => {
    await borrowerOperations.openTrove(th._100pct, dec(30, 18), A, A, { from: A, value: dec(1, 'ether') })
    await borrowerOperations.openTrove(th._100pct, dec(40, 18), B, B, { from: B, value: dec(1, 'ether') })
    await borrowerOperations.openTrove(th._100pct, dec(50, 18), C, C, { from: C, value: dec(1, 'ether') })

    // Total LUSD supply is 150
    const totalSupply = await lusdToken.totalSupply()
    assert.equal(totalSupply, dec(150, 18))

    await troveManager.setBaseRate(0) 

    // LUSD redemption is 15 USD: a redemption that incurs a fee of 15/(150 * 2) = 5%
    const attemptedLUSDRedemption = dec(15, 18)

   // Attempt with maxFee > 5%
    const moreThan5pct = '50000000000000001'
    const tx1 = await th.redeemCollateralAndGetTxObject(A, contracts, attemptedLUSDRedemption, moreThan5pct)
    assert.isTrue(tx1.receipt.status)
    await borrowerOperations.adjustTrove(th._100pct, 0, dec(15, 18), true, A, A, {from: C, value: dec(1, 'ether')})  // C withdraws 15 LUSD again
  
    await troveManager.setBaseRate(0)  // Artificially zero the baseRate
    
   // Attempt with maxFee = 5%
    const tx2 = await th.redeemCollateralAndGetTxObject(A, contracts, attemptedLUSDRedemption, dec(5, 16))
    assert.isTrue(tx2.receipt.status)
    await borrowerOperations.adjustTrove(th._100pct, 0, dec(15, 18), true, A, A, {from: C, value: dec(1, 'ether')})
  
    await troveManager.setBaseRate(0)

     // Max fee is 10%
    const tx3 = await th.redeemCollateralAndGetTxObject(B, contracts, attemptedLUSDRedemption, dec(1, 17))
    assert.isTrue(tx3.receipt.status)
    await borrowerOperations.adjustTrove(th._100pct, 0, dec(15, 18), true, A, A, {from: C, value: dec(1, 'ether')})
  
    await troveManager.setBaseRate(0)

    // Max fee is 37.659%
    const tx4 = await th.redeemCollateralAndGetTxObject(C, contracts, attemptedLUSDRedemption, dec(37659, 13))
    assert.isTrue(tx4.receipt.status)
    await borrowerOperations.adjustTrove(th._100pct, 0, dec(15, 18), true, A, A, {from: C, value: dec(1, 'ether')})

    await troveManager.setBaseRate(0)

    // Max fee is 100%
    const tx5 = await th.redeemCollateralAndGetTxObject(C, contracts, attemptedLUSDRedemption, dec(1, 18))
    assert.isTrue(tx5.receipt.status)
  })

  it("redeemCollateral(): doesn't affect the Stability Pool deposits or ETH gain of redeemed-from troves", async () => {
    await borrowerOperations.openTrove(th._100pct, 0, whale, whale, { from: whale, value: dec(100, 'ether') })

    // Alice opens trove and transfers 400LUSD to Erin, the would-be redeemer
    await borrowerOperations.openTrove(th._100pct, dec(500, 18), alice, alice, { from: alice, value: dec(10, 'ether') })
    await lusdToken.transfer(erin, dec(400, 18), { from: alice })

    // B, C, D, F open trove
    await borrowerOperations.openTrove(th._100pct, dec(100, 18), bob, bob, { from: bob, value: dec(1, 'ether') })
    await borrowerOperations.openTrove(th._100pct, dec(200, 18), carol, carol, { from: carol, value: dec(2, 'ether') })
    await borrowerOperations.openTrove(th._100pct, dec(300, 18), dennis, dennis, { from: dennis, value: dec(3, 'ether') })
    await borrowerOperations.openTrove(th._100pct, dec(100, 18), flyn, flyn, { from: flyn, value: dec(1, 'ether') })

    // B, C, D deposit some of their tokens to the Stability Pool
    await stabilityPool.provideToSP(dec(50, 18), ZERO_ADDRESS, { from: bob })
    await stabilityPool.provideToSP(dec(150, 18), ZERO_ADDRESS, { from: carol })
    await stabilityPool.provideToSP(dec(200, 18), ZERO_ADDRESS, { from: dennis })

    let price = await priceFeed.getPrice()
    const bob_ICR_before = await troveManager.getCurrentICR(bob, price)
    const carol_ICR_before = await troveManager.getCurrentICR(carol, price)
    const dennis_ICR_before = await troveManager.getCurrentICR(dennis, price)

    // Price drops
    await priceFeed.setPrice(dec(100, 18))

    assert.isTrue(await sortedTroves.contains(flyn))

    // Liquidate Flyn
    await troveManager.liquidate(flyn)
    assert.isFalse(await sortedTroves.contains(flyn))

    // Price bounces back, bringing B, C, D back above MCR
    await priceFeed.setPrice(dec(200, 18))

    const bob_SPDeposit_before = (await stabilityPool.getCompoundedLUSDDeposit(bob)).toString()
    const carol_SPDeposit_before = (await stabilityPool.getCompoundedLUSDDeposit(carol)).toString()
    const dennis_SPDeposit_before = (await stabilityPool.getCompoundedLUSDDeposit(dennis)).toString()

    const bob_ETHGain_before = (await stabilityPool.getDepositorETHGain(bob)).toString()
    const carol_ETHGain_before = (await stabilityPool.getDepositorETHGain(carol)).toString()
    const dennis_ETHGain_before = (await stabilityPool.getDepositorETHGain(dennis)).toString()

    // Check the remaining LUSD and ETH in Stability Pool after liquidation is non-zero
    const LUSDinSP = await stabilityPool.getTotalLUSDDeposits()
    const ETHinSP = await stabilityPool.getETH()
    assert.isTrue(LUSDinSP.gte(mv._zeroBN))
    assert.isTrue(ETHinSP.gte(mv._zeroBN))

    // Erin redeems 400 LUSD
    await troveManager.redeemCollateral(dec(400, 18), erin, erin, erin, 0, 0, th._100pct, { from: erin })

    price = await priceFeed.getPrice()
    const bob_ICR_after = await troveManager.getCurrentICR(bob, price)
    const carol_ICR_after = await troveManager.getCurrentICR(carol, price)
    const dennis_ICR_after = await troveManager.getCurrentICR(dennis, price)

    // Check ICR of B, C and D troves has increased,i.e. they have been hit by redemptions
    assert.isTrue(bob_ICR_after.gte(bob_ICR_before))
    assert.isTrue(carol_ICR_after.gte(carol_ICR_before))
    assert.isTrue(dennis_ICR_after.gte(dennis_ICR_before))

    const bob_SPDeposit_after = (await stabilityPool.getCompoundedLUSDDeposit(bob)).toString()
    const carol_SPDeposit_after = (await stabilityPool.getCompoundedLUSDDeposit(carol)).toString()
    const dennis_SPDeposit_after = (await stabilityPool.getCompoundedLUSDDeposit(dennis)).toString()

    const bob_ETHGain_after = (await stabilityPool.getDepositorETHGain(bob)).toString()
    const carol_ETHGain_after = (await stabilityPool.getDepositorETHGain(carol)).toString()
    const dennis_ETHGain_after = (await stabilityPool.getDepositorETHGain(dennis)).toString()

    // Check B, C, D Stability Pool deposits and ETH gain have not been affected by redemptions from their troves
    assert.equal(bob_SPDeposit_before, bob_SPDeposit_after)
    assert.equal(carol_SPDeposit_before, carol_SPDeposit_after)
    assert.equal(dennis_SPDeposit_before, dennis_SPDeposit_after)

    assert.equal(bob_ETHGain_before, bob_ETHGain_after)
    assert.equal(carol_ETHGain_before, carol_ETHGain_after)
    assert.equal(dennis_ETHGain_before, dennis_ETHGain_after)
  })

  it("redeemCollateral(): caller can redeem their entire LUSDToken balance", async () => {
    await borrowerOperations.openTrove(th._100pct, 0, whale, whale, { from: whale, value: dec(100, 'ether') })

    // Alice opens trove and transfers 400 LUSD to Erin, the would-be redeemer
    await borrowerOperations.openTrove(th._100pct, dec(400, 18), alice, alice, { from: alice, value: dec(10, 'ether') })
    await lusdToken.transfer(erin, dec(400, 18), { from: alice })

    // Check Erin's balance before
    const erin_balance_before = await lusdToken.balanceOf(erin)
    assert.equal(erin_balance_before, dec(400, 18))

    // B, C, D open trove
    await borrowerOperations.openTrove(th._100pct, dec(590, 18), bob, bob, { from: bob, value: dec(10, 'ether') })
    await borrowerOperations.openTrove(th._100pct, dec(1990, 18), carol, carol, { from: carol, value: dec(30, 'ether') })
    await borrowerOperations.openTrove(th._100pct, dec(1990, 18), dennis, dennis, { from: dennis, value: dec(50, 'ether') })

    // Get active debt and coll before redemption
    const activePool_debt_before = (await activePool.getLUSDDebt()).toString()
    const activePool_coll_before = (await activePool.getETH()).toString()

    assert.equal(activePool_debt_before, dec(5020, 18))
    assert.equal(activePool_coll_before, dec(200, 'ether'))

    const price = await priceFeed.getPrice()
    // Erin attempts to redeem 400 LUSD
    const {
      firstRedemptionHint,
      partialRedemptionHintNICR
    } = await hintHelpers.getRedemptionHints(dec(400, 18), price, 0)

    const { 0: upperPartialRedemptionHint, 1: lowerPartialRedemptionHint } = await sortedTroves.findInsertPosition(
      partialRedemptionHintNICR,
      erin,
      erin
    )

    await troveManager.redeemCollateral(
      dec(400, 18),
      firstRedemptionHint,
      upperPartialRedemptionHint,
      lowerPartialRedemptionHint,
      partialRedemptionHintNICR,
      0, th._100pct,
      { from: erin })

    // Check activePool debt reduced by  400 LUSD
    const activePool_debt_after = (await activePool.getLUSDDebt()).toString()
    assert.equal(activePool_debt_after, '4620000000000000000000')

    /* Check ActivePool coll reduced by $400 worth of Ether: at ETH:USD price of $200, this should be 2 ETH.

    therefore remaining ActivePool ETH should be 198 */
    const activePool_coll_after = await activePool.getETH()
    // console.log(`activePool_coll_after: ${activePool_coll_after}`)
    assert.equal(activePool_coll_after, '198000000000000000000')

    // Check Erin's balance after
    const erin_balance_after = (await lusdToken.balanceOf(erin)).toString()
    assert.equal(erin_balance_after, '0')
  })

  it("redeemCollateral(): reverts when requested redemption amount exceeds caller's LUSD token balance", async () => {
    await borrowerOperations.openTrove(th._100pct, 0, whale, whale, { from: whale, value: dec(100, 'ether') })

    // Alice opens trove and transfers 400 LUSD to Erin, the would-be redeemer
    await borrowerOperations.openTrove(th._100pct, dec(400, 18), alice, alice, { from: alice, value: dec(10, 'ether') })
    await lusdToken.transfer(erin, dec(400, 18), { from: alice })

    // Check Erin's balance before
    const erin_balance_before = await lusdToken.balanceOf(erin)
    assert.equal(erin_balance_before, dec(400, 18))

    // B, C, D open trove
    await borrowerOperations.openTrove(th._100pct, dec(590, 18), bob, bob, { from: bob, value: dec(10, 'ether') })
    await borrowerOperations.openTrove(th._100pct, dec(1990, 18), carol, carol, { from: carol, value: dec(30, 'ether') })
    await borrowerOperations.openTrove(th._100pct, dec(1990, 18), dennis, dennis, { from: dennis, value: dec(50, 'ether') })

    // Get active debt and coll before redemption
    const activePool_debt_before = (await activePool.getLUSDDebt()).toString()
    const activePool_coll_before = (await activePool.getETH()).toString()

    assert.equal(activePool_debt_before, dec(5020, 18))
    assert.equal(activePool_coll_before, dec(200, 'ether'))

    const price = await priceFeed.getPrice()

    let firstRedemptionHint
    let partialRedemptionHintNICR

    // Erin tries to redeem 1000 LUSD
    try {
      ({
        firstRedemptionHint,
        partialRedemptionHintNICR
      } = await hintHelpers.getRedemptionHints(dec(1000, 18), price, 0))

      const { 0: upperPartialRedemptionHint_1, 1: lowerPartialRedemptionHint_1 } = await sortedTroves.findInsertPosition(
        partialRedemptionHintNICR,
        erin,
        erin
      )

      const redemptionTx = await troveManager.redeemCollateral(
        dec(1000, 18),
        firstRedemptionHint,
        upperPartialRedemptionHint_1,
        lowerPartialRedemptionHint_1,
        partialRedemptionHintNICR,
        0, th._100pct,
        { from: erin })

      assert.isFalse(redemptionTx.receipt.status)
    } catch (error) {
      assert.include(error.message, "revert")
      assert.include(error.message, "Requested redemption amount must be <= user's LUSD token balance")
    }

    // Erin tries to redeem 401 LUSD
    try {
      ({
        firstRedemptionHint,
        partialRedemptionHintNICR
      } = await hintHelpers.getRedemptionHints('401000000000000000000', price, 0))

      const { 0: upperPartialRedemptionHint_2, 1: lowerPartialRedemptionHint_2 } = await sortedTroves.findInsertPosition(
        partialRedemptionHintNICR,
        erin,
        erin
      )

      const redemptionTx = await troveManager.redeemCollateral(
        '401000000000000000000', firstRedemptionHint,
        upperPartialRedemptionHint_2,
        lowerPartialRedemptionHint_2,
        partialRedemptionHintNICR,
        0, th._100pct,
        { from: erin })
      assert.isFalse(redemptionTx.receipt.status)
    } catch (error) {
      assert.include(error.message, "revert")
      assert.include(error.message, "Requested redemption amount must be <= user's LUSD token balance")
    }

    // Erin tries to redeem 239482309 LUSD
    try {
      ({
        firstRedemptionHint,
        partialRedemptionHintNICR
      } = await hintHelpers.getRedemptionHints('239482309000000000000000000', price, 0))

      const { 0: upperPartialRedemptionHint_3, 1: lowerPartialRedemptionHint_3 } = await sortedTroves.findInsertPosition(
        partialRedemptionHintNICR,
        erin,
        erin
      )

      const redemptionTx = await troveManager.redeemCollateral(
        '239482309000000000000000000', firstRedemptionHint,
        upperPartialRedemptionHint_3,
        lowerPartialRedemptionHint_3,
        partialRedemptionHintNICR,
        0, th._100pct,
        { from: erin })
      assert.isFalse(redemptionTx.receipt.status)
    } catch (error) {
      assert.include(error.message, "revert")
      assert.include(error.message, "Requested redemption amount must be <= user's LUSD token balance")
    }

    // Erin tries to redeem 2^256 - 1 LUSD
    const maxBytes32 = toBN('0xffffffffffffffffffffffffffffffffffffffffffffffffffffffffffffffff')

    try {
      ({
        firstRedemptionHint,
        partialRedemptionHintNICR
      } = await hintHelpers.getRedemptionHints('239482309000000000000000000', price, 0))

      const { 0: upperPartialRedemptionHint_4, 1: lowerPartialRedemptionHint_4 } = await sortedTroves.findInsertPosition(
        partialRedemptionHintNICR,
        erin,
        erin
      )

      const redemptionTx = await troveManager.redeemCollateral(
        maxBytes32, firstRedemptionHint,
        upperPartialRedemptionHint_4,
        lowerPartialRedemptionHint_4,
        partialRedemptionHintNICR,
        0, th._100pct,
        { from: erin })
      assert.isFalse(redemptionTx.receipt.status)
    } catch (error) {
      assert.include(error.message, "revert")
      assert.include(error.message, "Requested redemption amount must be <= user's LUSD token balance")
    }
  })

  it("redeemCollateral(): value of issued ETH == face value of redeemed LUSD (assuming 1 LUSD has value of $1)", async () => {
    await borrowerOperations.openTrove(th._100pct, 0, whale, whale, { from: whale, value: dec(100, 'ether') })

    // Alice opens trove and transfers 1000 LUSD each to Erin, Flyn, Graham
    await borrowerOperations.openTrove(th._100pct, dec(4990, 18), alice, alice, { from: alice, value: dec(100, 'ether') })
    await lusdToken.transfer(erin, dec(1000, 18), { from: alice })
    await lusdToken.transfer(flyn, dec(1000, 18), { from: alice })
    await lusdToken.transfer(graham, dec(1000, 18), { from: alice })

    // B, C, D open trove
    await borrowerOperations.openTrove(th._100pct, dec(590, 18), bob, bob, { from: bob, value: dec(10, 'ether') })
    await borrowerOperations.openTrove(th._100pct, dec(1090, 18), carol, carol, { from: carol, value: dec(30, 'ether') })
    await borrowerOperations.openTrove(th._100pct, dec(1090, 18), dennis, dennis, { from: dennis, value: dec(40, 'ether') })

    const price = await priceFeed.getPrice()

    const _120_LUSD = '120000000000000000000'
    const _373_LUSD = '373000000000000000000'
    const _950_LUSD = '950000000000000000000'

    // Expect 280 Ether in activePool 
    const activeETH_0 = (await activePool.getETH()).toString()
    assert.equal(activeETH_0, '280000000000000000000');

    let firstRedemptionHint
    let partialRedemptionHintNICR


    // Erin redeems 120 LUSD
    ({
      firstRedemptionHint,
      partialRedemptionHintNICR
    } = await hintHelpers.getRedemptionHints(_120_LUSD, price, 0))

    const { 0: upperPartialRedemptionHint_1, 1: lowerPartialRedemptionHint_1 } = await sortedTroves.findInsertPosition(
      partialRedemptionHintNICR,
      erin,
      erin
    )

    const redemption_1 = await troveManager.redeemCollateral(
      _120_LUSD,
      firstRedemptionHint,
      upperPartialRedemptionHint_1,
      lowerPartialRedemptionHint_1,
      partialRedemptionHintNICR,
      0, th._100pct,
      { from: erin })

    assert.isTrue(redemption_1.receipt.status);

    /* 120 LUSD redeemed.  Expect $120 worth of ETH removed. At ETH:USD price of $200, 
    ETH removed = (120/200) = 0.6 ETH
    Total active ETH = 280 - 0.6 = 279.4 ETH */

    const activeETH_1 = (await activePool.getETH()).toString()
    assert.equal(activeETH_1, '279400000000000000000');

    // Flyn redeems 373 LUSD
    ({
      firstRedemptionHint,
      partialRedemptionHintNICR
    } = await hintHelpers.getRedemptionHints(_373_LUSD, price, 0))

    const { 0: upperPartialRedemptionHint_2, 1: lowerPartialRedemptionHint_2 } = await sortedTroves.findInsertPosition(
      partialRedemptionHintNICR,
      flyn,
      flyn
    )

    const redemption_2 = await troveManager.redeemCollateral(
      _373_LUSD,
      firstRedemptionHint,
      upperPartialRedemptionHint_2,
      lowerPartialRedemptionHint_2,
      partialRedemptionHintNICR,
      0, th._100pct,
      { from: flyn })

    assert.isTrue(redemption_2.receipt.status);

    /* 373 LUSD redeemed.  Expect $373 worth of ETH removed. At ETH:USD price of $200, 
    ETH removed = (373/200) = 1.865 ETH
    Total active ETH = 279.4 - 1.865 = 277.535 ETH */
    const activeETH_2 = (await activePool.getETH()).toString()
    assert.equal(activeETH_2, '277535000000000000000');

    // Graham redeems 950 LUSD
    ({
      firstRedemptionHint,
      partialRedemptionHintNICR
    } = await hintHelpers.getRedemptionHints(_950_LUSD, price, 0))

    const { 0: upperPartialRedemptionHint_3, 1: lowerPartialRedemptionHint_3 } = await sortedTroves.findInsertPosition(
      partialRedemptionHintNICR,
      graham,
      graham
    )

    const redemption_3 = await troveManager.redeemCollateral(
      _950_LUSD,
      firstRedemptionHint,
      upperPartialRedemptionHint_3,
      lowerPartialRedemptionHint_3,
      partialRedemptionHintNICR,
      0, th._100pct,
      { from: graham })

    assert.isTrue(redemption_3.receipt.status);

    /* 950 LUSD redeemed.  Expect $950 worth of ETH removed. At ETH:USD price of $200, 
    ETH removed = (950/200) = 4.75 ETH
    Total active ETH = 277.535 - 4.75 = 272.785 ETH */
    const activeETH_3 = (await activePool.getETH()).toString()
    assert.equal(activeETH_3, '272785000000000000000');
  })

  it("redeemCollateral(): reverts if there is zero outstanding system debt", async () => {
    // --- SETUP --- illegally mint LUSD to Bob
    await lusdToken.unprotectedMint(bob, dec(100, 18))

    assert.equal((await lusdToken.balanceOf(bob)), dec(100, 18))

    await borrowerOperations.openTrove(th._100pct, 0, bob, bob, { from: bob, value: dec(10, 'ether') })
    await borrowerOperations.openTrove(th._100pct, 0, carol, carol, { from: carol, value: dec(30, 'ether') })
    await borrowerOperations.openTrove(th._100pct, 0, dennis, dennis, { from: dennis, value: dec(40, 'ether') })

    const price = await priceFeed.getPrice()

    const {
      firstRedemptionHint,
      partialRedemptionHintNICR
    } = await hintHelpers.getRedemptionHints(dec(100, 18), price, 0)

    const { 0: upperPartialRedemptionHint, 1: lowerPartialRedemptionHint } = await sortedTroves.findInsertPosition(
      partialRedemptionHintNICR,
      bob,
      bob
    )

    // Bob tries to redeem his illegally obtained LUSD
    try {
      const redemptionTx = await troveManager.redeemCollateral(
        dec(100, 18),
        firstRedemptionHint,
        upperPartialRedemptionHint,
        lowerPartialRedemptionHint,
        partialRedemptionHintNICR,
        0, th._100pct,
        { from: bob })
    } catch (error) {
      assert.include(error.message, "VM Exception while processing transaction")
    }

    // assert.isFalse(redemptionTx.receipt.status);
  })

  it("redeemCollateral(): reverts if caller's tries to redeem more than the outstanding system debt", async () => {
    // --- SETUP --- illegally mint LUSD to Bob
    await lusdToken.unprotectedMint(bob, '101000000000000000000')

    assert.equal((await lusdToken.balanceOf(bob)), '101000000000000000000')

    await borrowerOperations.openTrove(th._100pct, dec(40, 18), carol, carol, { from: carol, value: dec(30, 'ether') })
    await borrowerOperations.openTrove(th._100pct, dec(40, 18), dennis, dennis, { from: dennis, value: dec(40, 'ether') })

    assert.equal((await activePool.getLUSDDebt()).toString(), dec(100, 18))

    const price = await priceFeed.getPrice()
    const {
      firstRedemptionHint,
      partialRedemptionHintNICR
    } = await hintHelpers.getRedemptionHints('101000000000000000000', price, 0)

    const { 0: upperPartialRedemptionHint, 1: lowerPartialRedemptionHint } = await sortedTroves.findInsertPosition(
      partialRedemptionHintNICR,
      bob,
      bob
    )

    // Bob attempts to redeem his ill-gotten 101 LUSD, from a system that has 100 LUSD outstanding debt
    try {
      const redemptionTx = await troveManager.redeemCollateral(
        dec(100, 18),
        firstRedemptionHint,
        upperPartialRedemptionHint,
        lowerPartialRedemptionHint,
        partialRedemptionHintNICR,
        0, th._100pct,
        { from: bob })
    } catch (error) {
      assert.include(error.message, "VM Exception while processing transaction")
    }
  })

  // Redemption fees 
  it("redeemCollateral(): a redemption made when base rate is zero increases the base rate", async () => {
    await borrowerOperations.openTrove(th._100pct, 0, A, A, { from: whale, value: dec(100, 'ether') })

    await borrowerOperations.openTrove(th._100pct, dec(30, 18), A, A, { from: A, value: dec(1, 'ether') })
    await borrowerOperations.openTrove(th._100pct, dec(40, 18), B, B, { from: B, value: dec(1, 'ether') })
    await borrowerOperations.openTrove(th._100pct, dec(50, 18), C, C, { from: C, value: dec(1, 'ether') })

    // Check baseRate == 0
    assert.equal(await troveManager.baseRate(), '0')

    await th.redeemCollateral(A, contracts, dec(10, 18))

    // Check A's balance has decreased by 10 LUSD
    assert.equal(await lusdToken.balanceOf(A), dec(20, 18))

    // Check baseRate is now non-zero
    assert.isTrue((await troveManager.baseRate()).gt(toBN('0')))
  })

  it("redeemCollateral(): a redemption made when base rate is non-zero increases the base rate, for negligible time passed", async () => {
    // time fast-forwards 1 year, and owner stakes 1 LQTY
    await th.fastForwardTime(timeValues.SECONDS_IN_ONE_YEAR, web3.currentProvider)
    await lqtyToken.approve(lqtyStaking.address, dec(1, 18), { from: owner })
    await lqtyStaking.stake(dec(1, 18), { from: owner })

    await borrowerOperations.openTrove(th._100pct, 0, A, A, { from: whale, value: dec(100, 'ether') })

    await borrowerOperations.openTrove(th._100pct, dec(30, 18), A, A, { from: A, value: dec(1, 'ether') })
    await borrowerOperations.openTrove(th._100pct, dec(40, 18), B, B, { from: B, value: dec(1, 'ether') })
    await borrowerOperations.openTrove(th._100pct, dec(50, 18), C, C, { from: C, value: dec(1, 'ether') })

    // Check baseRate == 0
    assert.equal(await troveManager.baseRate(), '0')

    // A redeems 10 LUSD
    const redemptionTx_A = await th.redeemCollateralAndGetTxObject(A, contracts, dec(10, 18))
    const timeStamp_A = await th.getTimestampFromTx(redemptionTx_A, web3)

    // Check A's balance has decreased by 10 LUSD
    assert.equal(await lusdToken.balanceOf(A), dec(20, 18))

    // Check baseRate is now non-zero
    const baseRate_1 = await troveManager.baseRate()
    assert.isTrue(baseRate_1.gt(toBN('0')))

    // B redeems 10 LUSD
    const redemptionTx_B = await th.redeemCollateralAndGetTxObject(B, contracts, dec(10, 18))
    const timeStamp_B = await th.getTimestampFromTx(redemptionTx_B, web3)

    // Check B's balance has decreased by 10 LUSD
    assert.equal(await lusdToken.balanceOf(B), dec(30, 18))

    // Check negligible time difference (< 1 minute) between txs
    assert.isTrue(Number(timeStamp_B) - Number(timeStamp_A) < 60)

    const baseRate_2 = await troveManager.baseRate()

    // Check baseRate has again increased
    assert.isTrue(baseRate_2.gt(baseRate_1))
  })

  it("redeemCollateral(): lastFeeOpTime doesn't update if less time than decay interval has passed since the last fee operation [ @skip-on-coverage ]", async () => {
    await borrowerOperations.openTrove(th._100pct, 0, A, A, { from: whale, value: dec(100, 'ether') })

    await borrowerOperations.openTrove(th._100pct, dec(30, 18), A, A, { from: A, value: dec(1, 'ether') })
    await borrowerOperations.openTrove(th._100pct, dec(40, 18), B, B, { from: B, value: dec(1, 'ether') })
    await borrowerOperations.openTrove(th._100pct, dec(50, 18), C, C, { from: C, value: dec(1, 'ether') })

    // A redeems 10 LUSD
    await th.redeemCollateral(A, contracts, dec(10, 18))

    // Check A's balance has decreased by 10 LUSD
    assert.equal(await lusdToken.balanceOf(A), dec(20, 18))

    // Check baseRate is now non-zero
    const baseRate_1 = await troveManager.baseRate()
    assert.isTrue(baseRate_1.gt(toBN('0')))

    const lastFeeOpTime_1 = await troveManager.lastFeeOperationTime()

    // 45 seconds pass
    th.fastForwardTime(45, web3.currentProvider)

    // Borrower A triggers a fee
    await th.redeemCollateral(A, contracts, dec(1, 18))

    const lastFeeOpTime_2 = await troveManager.lastFeeOperationTime()

    // Check that the last fee operation time did not update, as borrower A's 2nd redemption occured
    // since before minimum interval had passed 
    assert.isTrue(lastFeeOpTime_2.eq(lastFeeOpTime_1))

    // 15 seconds passes
    th.fastForwardTime(15, web3.currentProvider)

    // Check that now, at least one hour has passed since lastFeeOpTime_1
    const timeNow = await th.getLatestBlockTimestamp(web3)
    assert.isTrue(toBN(timeNow).sub(lastFeeOpTime_1).gte(3600))

    // Borrower A triggers a fee
    await th.redeemCollateral(A, contracts, dec(1, 18))

    const lastFeeOpTime_3 = await troveManager.lastFeeOperationTime()

    // Check that the last fee operation time DID update, as A's 2rd redemption occured
    // after minimum interval had passed 
    assert.isTrue(lastFeeOpTime_3.gt(lastFeeOpTime_1))
  })

  it("redeemCollateral(): a redemption made at zero base rate send a non-zero ETHFee to LQTY staking contract", async () => {
    // time fast-forwards 1 year, and owner stakes 1 LQTY
    await th.fastForwardTime(timeValues.SECONDS_IN_ONE_YEAR, web3.currentProvider)
    await lqtyToken.approve(lqtyStaking.address, dec(1, 18), { from: owner })
    await lqtyStaking.stake(dec(1, 18), { from: owner })

    await borrowerOperations.openTrove(th._100pct, 0, A, A, { from: whale, value: dec(100, 'ether') })

    await borrowerOperations.openTrove(th._100pct, dec(30, 18), A, A, { from: A, value: dec(1, 'ether') })
    await borrowerOperations.openTrove(th._100pct, dec(40, 18), B, B, { from: B, value: dec(1, 'ether') })
    await borrowerOperations.openTrove(th._100pct, dec(50, 18), C, C, { from: C, value: dec(1, 'ether') })

    // Check baseRate == 0
    assert.equal(await troveManager.baseRate(), '0')

    // Check LQTY Staking contract balance before is zero
    const lqtyStakingBalance_Before = await web3.eth.getBalance(lqtyStaking.address)
    assert.equal(lqtyStakingBalance_Before, '0')

    // A redeems 10 LUSD
    await th.redeemCollateral(A, contracts, dec(10, 18))

    // Check A's balance has decreased by 10 LUSD
    assert.equal(await lusdToken.balanceOf(A), dec(20, 18))

    // Check baseRate is now non-zero
    const baseRate_1 = await troveManager.baseRate()
    assert.isTrue(baseRate_1.gt(toBN('0')))

    // Check LQTY Staking contract balance after is non-zero
    const lqtyStakingBalance_After = toBN(await web3.eth.getBalance(lqtyStaking.address))
    assert.isTrue(lqtyStakingBalance_After.gt(toBN('0')))
  })

  it("redeemCollateral(): a redemption made at zero base increases the ETH-fees-per-LQTY-staked in LQTY Staking contract", async () => {
    // time fast-forwards 1 year, and owner stakes 1 LQTY
    await th.fastForwardTime(timeValues.SECONDS_IN_ONE_YEAR, web3.currentProvider)
    await lqtyToken.approve(lqtyStaking.address, dec(1, 18), { from: owner })
    await lqtyStaking.stake(dec(1, 18), { from: owner })

    await borrowerOperations.openTrove(th._100pct, 0, A, A, { from: whale, value: dec(100, 'ether') })

    await borrowerOperations.openTrove(th._100pct, dec(30, 18), A, A, { from: A, value: dec(1, 'ether') })
    await borrowerOperations.openTrove(th._100pct, dec(40, 18), B, B, { from: B, value: dec(1, 'ether') })
    await borrowerOperations.openTrove(th._100pct, dec(50, 18), C, C, { from: C, value: dec(1, 'ether') })

    // Check baseRate == 0
    assert.equal(await troveManager.baseRate(), '0')

    // Check LQTY Staking ETH-fees-per-LQTY-staked before is zero
    const F_ETH_Before = await lqtyStaking.F_ETH()
    assert.equal(F_ETH_Before, '0')

    // A redeems 10 LUSD
    await th.redeemCollateral(A, contracts, dec(10, 18))

    // Check A's balance has decreased by 10 LUSD
    assert.equal(await lusdToken.balanceOf(A), dec(20, 18))

    // Check baseRate is now non-zero
    const baseRate_1 = await troveManager.baseRate()
    assert.isTrue(baseRate_1.gt(toBN('0')))

    // Check LQTY Staking ETH-fees-per-LQTY-staked after is non-zero
    const F_ETH_After = await lqtyStaking.F_ETH()
    assert.isTrue(F_ETH_After.gt('0'))
  })

  it("redeemCollateral(): a redemption made at a non-zero base rate send a non-zero ETHFee to LQTY staking contract", async () => {
    // time fast-forwards 1 year, and owner stakes 1 LQTY
    await th.fastForwardTime(timeValues.SECONDS_IN_ONE_YEAR, web3.currentProvider)
    await lqtyToken.approve(lqtyStaking.address, dec(1, 18), { from: owner })
    await lqtyStaking.stake(dec(1, 18), { from: owner })

    await borrowerOperations.openTrove(th._100pct, 0, A, A, { from: whale, value: dec(100, 'ether') })

    await borrowerOperations.openTrove(th._100pct, dec(30, 18), A, A, { from: A, value: dec(1, 'ether') })
    await borrowerOperations.openTrove(th._100pct, dec(40, 18), B, B, { from: B, value: dec(1, 'ether') })
    await borrowerOperations.openTrove(th._100pct, dec(50, 18), C, C, { from: C, value: dec(1, 'ether') })

    // Check baseRate == 0
    assert.equal(await troveManager.baseRate(), '0')

    // A redeems 10 LUSD
    await th.redeemCollateral(A, contracts, dec(10, 18))

    // Check A's balance has decreased by 10 LUSD
    assert.equal(await lusdToken.balanceOf(A), dec(20, 18))

    // Check baseRate is now non-zero
    const baseRate_1 = await troveManager.baseRate()
    assert.isTrue(baseRate_1.gt(toBN('0')))

    const lqtyStakingBalance_Before = toBN(await web3.eth.getBalance(lqtyStaking.address))

    // B redeems 10 LUSD
    await th.redeemCollateral(B, contracts, dec(10, 18))

    // Check B's balance has decreased by 10 LUSD
    assert.equal(await lusdToken.balanceOf(B), dec(30, 18))

    const lqtyStakingBalance_After = toBN(await web3.eth.getBalance(lqtyStaking.address))

    // check LQTY Staking balance has increased
    assert.isTrue(lqtyStakingBalance_After.gt(lqtyStakingBalance_Before))
  })

  it("redeemCollateral(): a redemption made at a non-zero base rate increases ETH-per-LQTY-staked in the staking contract", async () => {
    // time fast-forwards 1 year, and owner stakes 1 LQTY
    await th.fastForwardTime(timeValues.SECONDS_IN_ONE_YEAR, web3.currentProvider)
    await lqtyToken.approve(lqtyStaking.address, dec(1, 18), { from: owner })
    await lqtyStaking.stake(dec(1, 18), { from: owner })

    await borrowerOperations.openTrove(th._100pct, 0, A, A, { from: whale, value: dec(100, 'ether') })

    await borrowerOperations.openTrove(th._100pct, dec(30, 18), A, A, { from: A, value: dec(1, 'ether') })
    await borrowerOperations.openTrove(th._100pct, dec(40, 18), B, B, { from: B, value: dec(1, 'ether') })
    await borrowerOperations.openTrove(th._100pct, dec(50, 18), C, C, { from: C, value: dec(1, 'ether') })

    // Check baseRate == 0
    assert.equal(await troveManager.baseRate(), '0')

    // A redeems 10 LUSD
    await th.redeemCollateral(A, contracts, dec(10, 18))

    // Check A's balance has decreased by 10 LUSD
    assert.equal(await lusdToken.balanceOf(A), dec(20, 18))

    // Check baseRate is now non-zero
    const baseRate_1 = await troveManager.baseRate()
    assert.isTrue(baseRate_1.gt(toBN('0')))

    // Check LQTY Staking ETH-fees-per-LQTY-staked before is zero
    const F_ETH_Before = await lqtyStaking.F_ETH()

    // B redeems 10 LUSD
    await th.redeemCollateral(B, contracts, dec(10, 18))

    // Check B's balance has decreased by 10 LUSD
    assert.equal(await lusdToken.balanceOf(B), dec(30, 18))

    const F_ETH_After = await lqtyStaking.F_ETH()

    // check LQTY Staking balance has increased
    assert.isTrue(F_ETH_After.gt(F_ETH_Before))
  })

  it("redeemCollateral(): a redemption sends the ETH remainder (ETHDrawn - ETHFee) to the redeemer", async () => {
    // time fast-forwards 1 year, and owner stakes 1 LQTY
    await th.fastForwardTime(timeValues.SECONDS_IN_ONE_YEAR, web3.currentProvider)
    await lqtyToken.approve(lqtyStaking.address, dec(1, 18), { from: owner })
    await lqtyStaking.stake(dec(1, 18), { from: owner })

    await borrowerOperations.openTrove(th._100pct, 0, A, A, { from: whale, value: dec(100, 'ether') })

    await borrowerOperations.openTrove(th._100pct, dec(10, 18), A, A, { from: A, value: dec(1, 'ether') })
    await borrowerOperations.openTrove(th._100pct, dec(20, 18), B, B, { from: B, value: dec(1, 'ether') })
    await borrowerOperations.openTrove(th._100pct, dec(30, 18), C, C, { from: C, value: dec(1, 'ether') })

    const A_balanceBefore = toBN(await web3.eth.getBalance(A))

    // Confirm baseRate before redemption is 0
    const baseRate = await troveManager.baseRate()
    assert.equal(baseRate, '0')

    // Check total LUSD supply
    const activeLUSD = await activePool.getLUSDDebt()
    const defaultLUSD = await defaultPool.getLUSDDebt()

    const totalLUSDSupply = await activeLUSD.add(defaultLUSD)
    assert.equal(totalLUSDSupply, dec(100, 18))

    // A redeems 10 LUSD, which is 10% of total LUSD supply
    await th.redeemCollateral(A, contracts, dec(10, 18))

    /*
    At ETH:USD price of 200:
    ETHDrawn = (10 / 200) = 0.05 ETH
    ETHfee = (1/) *( 10/100 ) * ETHDrawn = 0.0025 ETH
    ETHRemainder = 0.005 - 0.027 = 0.0475 ETH
    */

    const A_balanceAfter = toBN(await web3.eth.getBalance(A))

    // check A's ETH balance has increased by 0.045 ETH 
    assert.equal((A_balanceAfter.sub(A_balanceBefore)).toString(), dec(475, 14))
  })

  it("redeemCollateral(): a full redemption (leaving trove with 0 debt), closes the trove", async () => {
    // time fast-forwards 1 year, and owner stakes 1 LQTY
    await th.fastForwardTime(timeValues.SECONDS_IN_ONE_YEAR, web3.currentProvider)
    await lqtyToken.approve(lqtyStaking.address, dec(1, 18), { from: owner })
    await lqtyStaking.stake(dec(1, 18), { from: owner })

    await borrowerOperations.openTrove(th._100pct, dec(500, 18), whale, whale, { from: whale, value: dec(100, 'ether') })

    await borrowerOperations.openTrove(th._100pct, dec(100, 18), A, A, { from: A, value: dec(1, 'ether') })
    await borrowerOperations.openTrove(th._100pct, dec(120, 18), B, B, { from: B, value: dec(1, 'ether') })
    await borrowerOperations.openTrove(th._100pct, dec(130, 18), C, C, { from: C, value: dec(1, 'ether') })
    await borrowerOperations.openTrove(th._100pct, dec(40, 18), D, D, { from: D, value: dec(1, 'ether') })

    const A_balanceBefore = toBN(await web3.eth.getBalance(A))
    const B_balanceBefore = toBN(await web3.eth.getBalance(B))
    const C_balanceBefore = toBN(await web3.eth.getBalance(C))

    // whale redeems 360 LUSD.  Expect this to fully redeem A, B, C, and partially redeem D.
    await th.redeemCollateral(whale, contracts, dec(360, 18))

    // Check A, B, C have been closed
    assert.isFalse(await sortedTroves.contains(A))
    assert.isFalse(await sortedTroves.contains(B))
    assert.isFalse(await sortedTroves.contains(C))

    // Check D remains active
    assert.isTrue(await sortedTroves.contains(D))
  })

  const redeemCollateral3Full1Partial = async () => {
    // time fast-forwards 1 year, and owner stakes 1 LQTY
    await th.fastForwardTime(timeValues.SECONDS_IN_ONE_YEAR, web3.currentProvider)
    await lqtyToken.approve(lqtyStaking.address, dec(1, 18), { from: owner })
    await lqtyStaking.stake(dec(1, 18), { from: owner })

    await borrowerOperations.openTrove(th._100pct, dec(500, 18), whale, whale, { from: whale, value: dec(100, 'ether') })

    await borrowerOperations.openTrove(th._100pct, dec(100, 18), A, A, { from: A, value: dec(1, 'ether') })
    await borrowerOperations.openTrove(th._100pct, dec(120, 18), B, B, { from: B, value: dec(1, 'ether') })
    await borrowerOperations.openTrove(th._100pct, dec(130, 18), C, C, { from: C, value: dec(1, 'ether') })
    await borrowerOperations.openTrove(th._100pct, dec(40, 18), D, D, { from: D, value: dec(1, 'ether') })

    const A_balanceBefore = toBN(await web3.eth.getBalance(A))
    const B_balanceBefore = toBN(await web3.eth.getBalance(B))
    const C_balanceBefore = toBN(await web3.eth.getBalance(C))
    const D_balanceBefore = toBN(await web3.eth.getBalance(D))

    const A_collBefore = await troveManager.getTroveColl(A)
    const B_collBefore = await troveManager.getTroveColl(B)
    const C_collBefore = await troveManager.getTroveColl(C)
    const D_collBefore = await troveManager.getTroveColl(D)

    // Confirm baseRate before redemption is 0
    const baseRate = await troveManager.baseRate()
    assert.equal(baseRate, '0')

    // whale redeems 360 LUSD.  Expect this to fully redeem A, B, C, and partially redeem D.
    await th.redeemCollateral(whale, contracts, dec(360, 18))

    // Check A, B, C have been closed
    assert.isFalse(await sortedTroves.contains(A))
    assert.isFalse(await sortedTroves.contains(B))
    assert.isFalse(await sortedTroves.contains(C))

    // Check D stays active
    assert.isTrue(await sortedTroves.contains(D))
    
    /*
    At ETH:USD price of 200, with full redemptions from A, B, C:

    ETHDrawn from A = 100/200 = 0.5 ETH --> Surplus = (1-0.5) = 0.5
    ETHDrawn from B = 120/200 = 0.6 ETH --> Surplus = (1-0.6) = 0.4
    ETHDrawn from C = 130/200 = 0.65 ETH --> Surplus = (1-0.65) = 0.35
    */

    const A_balanceAfter = toBN(await web3.eth.getBalance(A))
    const B_balanceAfter = toBN(await web3.eth.getBalance(B))
    const C_balanceAfter = toBN(await web3.eth.getBalance(C))
    const D_balanceAfter = toBN(await web3.eth.getBalance(D))

    // Check A, B, C’s trove collateral balance is zero (fully redeemed-from troves)
    const A_collAfter = await troveManager.getTroveColl(A)
    const B_collAfter = await troveManager.getTroveColl(B)
    const C_collAfter = await troveManager.getTroveColl(C)
    assert.isTrue(A_collAfter.eq(toBN(0)))
    assert.isTrue(B_collAfter.eq(toBN(0)))
    assert.isTrue(C_collAfter.eq(toBN(0)))

    // check D's trove collateral balances have decreased (the partially redeemed-from trove)
    const D_collAfter = await troveManager.getTroveColl(D)
    assert.isTrue(D_collAfter.lt(D_collBefore))

    // Check A, B, C (fully redeemed-from troves), and D's (the partially redeemed-from trove) balance has not changed
    assert.isTrue(A_balanceAfter.eq(A_balanceBefore))
    assert.isTrue(B_balanceAfter.eq(B_balanceBefore))
    assert.isTrue(C_balanceAfter.eq(C_balanceBefore))
    assert.isTrue(D_balanceAfter.eq(D_balanceBefore))

    // D is not closed, so cannot open trove
    await assertRevert(borrowerOperations.openTrove(th._100pct, 0, ZERO_ADDRESS, ZERO_ADDRESS, { from: D, value: dec(10, 18) }), 'BorrowerOps: Trove is active')
  }

  it("redeemCollateral(): emits correct debt and coll values in each redeemed trove's TroveUpdated event", async () => {
    await borrowerOperations.openTrove(th._100pct, dec(500, 18), whale, whale, { from: whale, value: dec(100, 'ether') })

    await borrowerOperations.openTrove(th._100pct, dec(100, 18), A, A, { from: A, value: dec(1, 'ether') })
    await borrowerOperations.openTrove(th._100pct, dec(120, 18), B, B, { from: B, value: dec(1, 'ether') })
    await borrowerOperations.openTrove(th._100pct, dec(130, 18), C, C, { from: C, value: dec(1, 'ether') })
    await borrowerOperations.openTrove(th._100pct, dec(35, 18), D, D, { from: D, value: dec(1, 'ether') })

    // whale redeems 365 LUSD.  Expect this to fully redeem A, B, C, and partially redeem 15 LUSD from D.
    const redemptionTx = await th.redeemCollateralAndGetTxObject(whale, contracts, dec(365, 18), th._100pct, { gasPrice: 0 })

    // Check A, B, C have been closed
    assert.isFalse(await sortedTroves.contains(A))
    assert.isFalse(await sortedTroves.contains(B))
    assert.isFalse(await sortedTroves.contains(C))

    // Check D stays active
    assert.isTrue(await sortedTroves.contains(D))

    const troveUpdatedEvents = th.getAllEventsByName(redemptionTx, "TroveUpdated")

    // Get each trove's emitted debt and coll 
    const [A_emittedDebt, A_emittedColl] = th.getDebtAndCollFromTroveUpdatedEvents(troveUpdatedEvents, A)
    const [B_emittedDebt, B_emittedColl] = th.getDebtAndCollFromTroveUpdatedEvents(troveUpdatedEvents, B)
    const [C_emittedDebt, C_emittedColl] = th.getDebtAndCollFromTroveUpdatedEvents(troveUpdatedEvents, C)
    const [D_emittedDebt, D_emittedColl] = th.getDebtAndCollFromTroveUpdatedEvents(troveUpdatedEvents, D)

    // Expect A, B, C to have 0 emitted debt and coll, since they were closed
    assert.equal(A_emittedDebt, '0')
    assert.equal(A_emittedColl, '0')
    assert.equal(B_emittedDebt, '0')
    assert.equal(B_emittedColl, '0')
    assert.equal(C_emittedDebt, '0')
    assert.equal(C_emittedColl, '0')

    /* Expect D to have lost 15 debt and (at ETH price of 200) 15/200 = 0.075 ETH. 
    So, expect remaining debt = (45 - 15) = 30, and remaining ETH = 1 - 15/200 = 0.925 remaining. */
    assert.equal(D_emittedDebt, dec(30, 18))
    assert.equal(D_emittedColl, dec(925, 15))
  })

  it("redeemCollateral(): a redemption that closes a trove leaves the trove's ETH surplus (collateral - ETH drawn) available for the trove owner to claim", async () => {
    await redeemCollateral3Full1Partial()

    const A_balanceBefore = toBN(await web3.eth.getBalance(A))
    const B_balanceBefore = toBN(await web3.eth.getBalance(B))
    const C_balanceBefore = toBN(await web3.eth.getBalance(C))

    // CollSurplusPool endpoint cannot be called directly
    await assertRevert(collSurplusPool.claimColl(A), 'CollSurplusPool: Caller is not Borrower Operations')

    await borrowerOperations.claimCollateral({ from: A, gasPrice: 0 })
    await borrowerOperations.claimCollateral({ from: B, gasPrice: 0 })
    await borrowerOperations.claimCollateral({ from: C, gasPrice: 0 })

    const A_balanceAfter = toBN(await web3.eth.getBalance(A))
    const B_balanceAfter = toBN(await web3.eth.getBalance(B))
    const C_balanceAfter = toBN(await web3.eth.getBalance(C))

    assert.isTrue(A_balanceAfter.eq(A_balanceBefore.add(toBN(dec(5, 17)))))
    assert.isTrue(B_balanceAfter.eq(B_balanceBefore.add(toBN(dec(4, 17)))))
    assert.isTrue(C_balanceAfter.eq(C_balanceBefore.add(toBN(dec(35, 16)))))
  })

  it("redeemCollateral(): a redemption that closes a trove leaves the trove's ETH surplus (collateral - ETH drawn) available for the trove owner after re-opening trove", async () => {
    await redeemCollateral3Full1Partial()

    const A_collSent = toBN(dec(2, 18))
    const B_collSent = toBN(dec(4, 17))
    const C_collSent = toBN(dec(36, 16))

    await borrowerOperations.openTrove(th._100pct, dec(100, 18), ZERO_ADDRESS, ZERO_ADDRESS, { from: A, value: A_collSent })
    await borrowerOperations.openTrove(th._100pct, dec(10, 18), ZERO_ADDRESS, ZERO_ADDRESS, { from: B, value: B_collSent })
    await borrowerOperations.openTrove(th._100pct, 0, ZERO_ADDRESS, ZERO_ADDRESS, { from: C, value: C_collSent })

    const A_collAfter = await troveManager.getTroveColl(A)
    const B_collAfter = await troveManager.getTroveColl(B)
    const C_collAfter = await troveManager.getTroveColl(C)

    assert.isTrue(A_collAfter.eq(A_collSent))
    assert.isTrue(B_collAfter.eq(B_collSent))
    assert.isTrue(C_collAfter.eq(C_collSent))

    assert.isTrue((await collSurplusPool.getCollateral(A)).eq(toBN(dec(5, 17))))
    assert.isTrue((await collSurplusPool.getCollateral(B)).eq(toBN(dec(4, 17))))
    assert.isTrue((await collSurplusPool.getCollateral(C)).eq(toBN(dec(35, 16))))

    const A_balanceBefore = toBN(await web3.eth.getBalance(A))
    const B_balanceBefore = toBN(await web3.eth.getBalance(B))
    const C_balanceBefore = toBN(await web3.eth.getBalance(C))

    await borrowerOperations.claimCollateral({ from: A, gasPrice: 0 })
    await borrowerOperations.claimCollateral({ from: B, gasPrice: 0 })
    await borrowerOperations.claimCollateral({ from: C, gasPrice: 0 })

    const A_balanceAfter = toBN(await web3.eth.getBalance(A))
    const B_balanceAfter = toBN(await web3.eth.getBalance(B))
    const C_balanceAfter = toBN(await web3.eth.getBalance(C))

    assert.isTrue(A_balanceAfter.eq(A_balanceBefore.add(toBN(dec(5, 17)))))
    assert.isTrue(B_balanceAfter.eq(B_balanceBefore.add(toBN(dec(4, 17)))))
    assert.isTrue(C_balanceAfter.eq(C_balanceBefore.add(toBN(dec(35, 16)))))
  })

  it("getPendingLUSDDebtReward(): Returns 0 if there is no pending LUSDDebt reward", async () => {
    // Make some troves
    const price = await priceFeed.getPrice()
    await borrowerOperations.openTrove(th._100pct, dec(2000, 18), whale, whale, { from: whale, value: dec(100, 'ether') })
    await stabilityPool.provideToSP(dec(2000, 18), ZERO_ADDRESS, { from: whale })

    await borrowerOperations.openTrove(th._100pct, dec(100, 18), defaulter_1, defaulter_1, { from: defaulter_1, value: dec(1, 'ether') })

    await borrowerOperations.openTrove(th._100pct, dec(20, 18), carol, carol, { from: carol, value: dec(1, 'ether') })

    // Price drops
    await priceFeed.setPrice(dec(100, 18))

    await troveManager.liquidate(defaulter_1)

    // Confirm defaulter_1 liquidated
    assert.isFalse(await sortedTroves.contains(defaulter_1))

    // Confirm there are no pending rewards from liquidation
    const current_L_LUSDDebt = await troveManager.L_LUSDDebt()
    assert.equal(current_L_LUSDDebt, 0)

    const carolSnapshot_L_LUSDDebt = (await troveManager.rewardSnapshots(carol))[1]
    assert.equal(carolSnapshot_L_LUSDDebt, 0)

    const carol_PendingLUSDDebtReward = await troveManager.getPendingLUSDDebtReward(carol)
    assert.equal(carol_PendingLUSDDebtReward, 0)
  })

  it("getPendingETHReward(): Returns 0 if there is no pending ETH reward", async () => {
    // make some troves
    const price = await priceFeed.getPrice()
    await borrowerOperations.openTrove(th._100pct, dec(2000, 18), whale, whale, { from: whale, value: dec(100, 'ether') })
    await stabilityPool.provideToSP(dec(2000, 18), ZERO_ADDRESS, { from: whale })

    await borrowerOperations.openTrove(th._100pct, dec(100, 18), defaulter_1, defaulter_1, { from: defaulter_1, value: dec(1, 'ether') })

    await borrowerOperations.openTrove(th._100pct, dec(20, 18), carol, carol, { from: carol, value: dec(1, 'ether') })

    // Price drops
    await priceFeed.setPrice(dec(100, 18))

    await troveManager.liquidate(defaulter_1)

    // Confirm defaulter_1 liquidated
    assert.isFalse(await sortedTroves.contains(defaulter_1))

    // Confirm there are no pending rewards from liquidation
    const current_L_ETH = await troveManager.L_ETH()
    assert.equal(current_L_ETH, 0)

    const carolSnapshot_L_ETH = (await troveManager.rewardSnapshots(carol))[0]
    assert.equal(carolSnapshot_L_ETH, 0)

    const carol_PendingETHReward = await troveManager.getPendingETHReward(carol)
    assert.equal(carol_PendingETHReward, 0)
  })

  // --- computeICR ---

  it("computeICR(): Returns 0 if trove's coll is worth 0", async () => {
    const price = 0
    const coll = dec(1, 'ether')
    const debt = dec(100, 18)

    const ICR = (await troveManager.computeICR(coll, debt, price)).toString()

    assert.equal(ICR, 0)
  })

  it("computeICR(): Returns 2^256-1 for ETH:USD = 100, coll = 1 ETH, debt = 100 LUSD", async () => {
    const price = dec(100, 18)
    const coll = dec(1, 'ether')
    const debt = dec(100, 18)

    const ICR = (await troveManager.computeICR(coll, debt, price)).toString()

    assert.equal(ICR, dec(1, 18))
  })

  it("computeICR(): returns correct ICR for ETH:USD = 100, coll = 200 ETH, debt = 30 LUSD", async () => {
    const price = dec(100, 18)
    const coll = dec(200, 'ether')
    const debt = dec(30, 18)

    const ICR = (await troveManager.computeICR(coll, debt, price)).toString()

    assert.isAtMost(th.getDifference(ICR, '666666666666666666666'), 1000)
  })

  it("computeICR(): returns correct ICR for ETH:USD = 250, coll = 1350 ETH, debt = 127 LUSD", async () => {
    const price = '250000000000000000000'
    const coll = '1350000000000000000000'
    const debt = '127000000000000000000'

    const ICR = (await troveManager.computeICR(coll, debt, price))

    assert.isAtMost(th.getDifference(ICR, '2657480314960630000000'), 1000000)
  })

  it("computeICR(): returns correct ICR for ETH:USD = 100, coll = 1 ETH, debt = 54321 LUSD", async () => {
    const price = dec(100, 18)
    const coll = dec(1, 'ether')
    const debt = '54321000000000000000000'

    const ICR = (await troveManager.computeICR(coll, debt, price)).toString()

    assert.isAtMost(th.getDifference(ICR, '1840908672520756'), 1000)
  })


  it("computeICR(): Returns 2^256-1 if trove has non-zero coll and zero debt", async () => {
    const price = dec(100, 18)
    const coll = dec(1, 'ether')
    const debt = 0

    const ICR = web3.utils.toHex(await troveManager.computeICR(coll, debt, price))
    const maxBytes32 = '0xffffffffffffffffffffffffffffffffffffffffffffffffffffffffffffffff'

    assert.equal(ICR, maxBytes32)
  })

  // --- checkRecoveryMode ---

  //TCR < 150%
  it("checkRecoveryMode(): Returns true when TCR < 150%", async () => {
    await priceFeed.setPrice(dec(100, 18))

    await borrowerOperations.openTrove(th._100pct, dec(190, 18), alice, alice, { from: alice, value: dec(3, 'ether') })
    await borrowerOperations.openTrove(th._100pct, dec(190, 18), bob, bob, { from: bob, value: dec(3, 'ether') })

    await priceFeed.setPrice('99999999999999999999')

    const TCR = (await th.getTCR(contracts))

    assert.isTrue(TCR.lte(toBN('1500000000000000000')))

    assert.isTrue(await th.checkRecoveryMode(contracts))
  })

  // TCR == 150%
  it("checkRecoveryMode(): Returns false when TCR == 150%", async () => {
    await priceFeed.setPrice(dec(100, 18))

    await borrowerOperations.openTrove(th._100pct, dec(190, 18), alice, alice, { from: alice, value: dec(3, 'ether') })
    await borrowerOperations.openTrove(th._100pct, dec(190, 18), bob, bob, { from: bob, value: dec(3, 'ether') })

    await priceFeed.setPrice('100000000000000000001')

    const TCR = (await th.getTCR(contracts))

    assert.isTrue(TCR.gte(toBN('1500000000000000000')))

    assert.isFalse(await th.checkRecoveryMode(contracts))
  })

  // > 150%
  it("checkRecoveryMode(): Returns false when TCR > 150%", async () => {
    await priceFeed.setPrice(dec(100, 18))

    await borrowerOperations.openTrove(th._100pct, dec(190, 18), alice, alice, { from: alice, value: dec(3, 'ether') })
    await borrowerOperations.openTrove(th._100pct, dec(190, 18), bob, bob, { from: bob, value: dec(3, 'ether') })

    const TCR = (await th.getTCR(contracts)).toString()

    assert.equal(TCR, '1500000000000000000')

    assert.isFalse(await th.checkRecoveryMode(contracts))
  })

  // check 0
  it("checkRecoveryMode(): Returns false when TCR == 0", async () => {
    await priceFeed.setPrice(dec(100, 18))

    await borrowerOperations.openTrove(th._100pct, dec(190, 18), alice, alice, { from: alice, value: dec(3, 'ether') })
    await borrowerOperations.openTrove(th._100pct, dec(190, 18), bob, bob, { from: bob, value: dec(3, 'ether') })

    await priceFeed.setPrice(0)

    const TCR = (await th.getTCR(contracts)).toString()

    assert.equal(TCR, 0)

    assert.isTrue(await th.checkRecoveryMode(contracts))
  })

  // --- Getters ---

  it("getTroveStake(): Returns stake", async () => {
    await borrowerOperations.openTrove(th._100pct, dec(190, 18), A, A, { from: A, value: dec(3, 'ether') })
    await borrowerOperations.openTrove(th._100pct, dec(27, 18), B, B, { from: B, value: dec(1, 'ether') })

    const A_Stake = await troveManager.getTroveStake(A)
    const B_Stake = await troveManager.getTroveStake(B)

    assert.equal(A_Stake, dec(3, 'ether'))
    assert.equal(B_Stake, dec(1, 'ether'))
  })

  it("getTroveColl(): Returns coll", async () => {
    await borrowerOperations.openTrove(th._100pct, dec(190, 18), A, A, { from: A, value: dec(3, 'ether') })
    await borrowerOperations.openTrove(th._100pct, dec(27, 18), B, B, { from: B, value: dec(1, 'ether') })

    const A_Coll = await troveManager.getTroveColl(A)
    const B_Coll = await troveManager.getTroveColl(B)

    assert.equal(A_Coll, dec(3, 'ether'))
    assert.equal(B_Coll, dec(1, 'ether'))
  })

  it("getTroveDebt(): Returns debt", async () => {
    await borrowerOperations.openTrove(th._100pct, dec(190, 18), A, A, { from: A, value: dec(3, 'ether') })
    await borrowerOperations.openTrove(th._100pct, dec(27, 18), B, B, { from: B, value: dec(1, 'ether') })

    const A_Debt = await troveManager.getTroveDebt(A)
    const B_Debt = await troveManager.getTroveDebt(B)

    // Expect debt = requested + 10 (due to gas comp)

    assert.equal(A_Debt, dec(200, 18))
    assert.equal(B_Debt, dec(37, 18))
  })

  it("getTroveStatus(): Returns status", async () => {
    await borrowerOperations.openTrove(th._100pct, dec(190, 18), A, A, { from: A, value: dec(3, 'ether') })
    await borrowerOperations.openTrove(th._100pct, dec(27, 18), B, B, { from: B, value: dec(1, 'ether') })
    await borrowerOperations.closeTrove({from: B})

    const A_Status = await troveManager.getTroveStatus(A)
    const B_Status = await troveManager.getTroveStatus(B)
    const C_Status = await troveManager.getTroveStatus(C)

    assert.equal(A_Status, '1')  // active
    assert.equal(B_Status, '2')  // closed
    assert.equal(C_Status, '0')  // non-existent
  })
})

contract('Reset chain state', async accounts => { })<|MERGE_RESOLUTION|>--- conflicted
+++ resolved
@@ -946,13 +946,8 @@
     assert.isTrue(bob_rawICR.gte(mv._MCR))
 
     // Whale enters system, pulling it into Normal Mode
-<<<<<<< HEAD
-    await borrowerOperations.openTrove(0, 0, whale, whale, { from: whale, value: dec(10, 'ether') })
+    await borrowerOperations.openTrove(th._100pct, 0, whale, whale, { from: whale, value: dec(10, 'ether') })
     assert.isFalse(await th.checkRecoveryMode(contracts))
-=======
-    await borrowerOperations.openTrove(th._100pct, 0, whale, whale, { from: whale, value: dec(10, 'ether') })
-    assert.isFalse(await troveManager.checkRecoveryMode())
->>>>>>> 9cd32b6f
 
     // Liquidate Alice, Bob, Carol
     await assertRevert(troveManager.liquidate(alice), "TroveManager: nothing to liquidate")
