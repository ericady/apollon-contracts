
const deploymentHelpers = require("../utils/truffleDeploymentHelpers.js")
const testHelpers = require("../utils/testHelpers.js")

const deployLiquity = deploymentHelpers.deployLiquity
const getAddresses = deploymentHelpers.getAddresses
const connectContracts = deploymentHelpers.connectContracts

const th  = testHelpers.TestHelper
const dec = th.dec

contract('Pool Manager: Sum-Product rounding errors', async accounts => {

  const whale = accounts[0]

  let contracts

  let priceFeed
  let lusdToken
  let stabilityPool
  let troveManager
  let borrowerOperations

  beforeEach(async () => {
    contracts = await deployLiquity()
    
<<<<<<< HEAD
    priceFeed = contracts.priceFeedTestnet
    clvToken = contracts.clvToken
=======
    priceFeed = contracts.priceFeed
    lusdToken = contracts.lusdToken
>>>>>>> b980edbe
    stabilityPool = contracts.stabilityPool
    troveManager = contracts.troveManager
    borrowerOperations = contracts.borrowerOperations

    const contractAddresses = getAddresses(contracts)
    await connectContracts(contracts, contractAddresses)
    
    await priceFeed.setPrice(dec(200, 18))
  })

  // skipped to not slow down CI
  it.skip("Rounding errors: 100 deposits of 100LUSD into SP, then 200 liquidations of 49LUSD", async () => {
    const owner = accounts[0]
    const depositors = accounts.slice(1, 101)
    const defaulters = accounts.slice(101, 301)

    for (let account of depositors) {
      await borrowerOperations.openTrove(dec(100, 18), account, { from: account, value: dec(4, 'ether') })
      await stabilityPool.provideToSP(dec(100, 18), { from: account })
    }

    // Defaulter opens trove with 200% ICR
    for (let defaulter of defaulters) {
      await borrowerOperations.openTrove(dec(39, 18),  defaulter, { from: defaulter, value: dec(49, 16) })
    }
    const price = await priceFeed.getPrice()

    // price drops by 50%: defaulter ICR falls to 100%
    await priceFeed.setPrice(dec(100, 18));

    // Defaulters liquidated
    for (let defaulter of defaulters) {
      await troveManager.liquidate(defaulter, { from: owner });
    }

    const SP_TotalDeposits = await stabilityPool.getTotalLUSDDeposits()
    const SP_ETH = await stabilityPool.getETH()
    const compoundedDeposit = await stabilityPool.getCompoundedLUSDDeposit(depositors[0])
    const ETH_Gain = await stabilityPool.getCurrentETHGain(depositors[0])

    // Check depostiors receive their share without too much error
    assert.isAtMost(th.getDifference(SP_TotalDeposits.div(th.toBN(depositors.length)), compoundedDeposit), 1000)
    assert.isAtMost(th.getDifference(SP_ETH.div(th.toBN(depositors.length)), ETH_Gain), 1000)
  })
})

contract('Reset chain state', async accounts => { })<|MERGE_RESOLUTION|>--- conflicted
+++ resolved
@@ -24,13 +24,8 @@
   beforeEach(async () => {
     contracts = await deployLiquity()
     
-<<<<<<< HEAD
     priceFeed = contracts.priceFeedTestnet
-    clvToken = contracts.clvToken
-=======
-    priceFeed = contracts.priceFeed
     lusdToken = contracts.lusdToken
->>>>>>> b980edbe
     stabilityPool = contracts.stabilityPool
     troveManager = contracts.troveManager
     borrowerOperations = contracts.borrowerOperations
