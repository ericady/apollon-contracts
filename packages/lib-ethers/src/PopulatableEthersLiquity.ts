--- conflicted
+++ resolved
@@ -442,22 +442,11 @@
     );
   }
 
-<<<<<<< HEAD
-  async updatePrice(overrides?: EthersTransactionOverrides) {
-    return this.wrapSimpleTransaction(
-      await this.contracts.priceFeedTestnet.estimateAndPopulate.updatePrice(
-        { ...overrides },
-        gas => gas
-      )
-    );
-  }
-=======
   // async updatePrice(overrides?: EthersTransactionOverrides) {
   //   return this.wrapSimpleTransaction(
   //     await this.contracts.priceFeed.estimateAndPopulate.updatePrice({ ...overrides }, id)
   //   );
   // }
->>>>>>> 2989939d
 
   async liquidate(address: string, overrides?: EthersTransactionOverrides) {
     return this.wrapLiquidation(
