--- conflicted
+++ resolved
@@ -46,14 +46,10 @@
     borrowerOperations: await deployContract(deployer, getContractFactory, "BorrowerOperations", {
       ...overrides
     }),
-<<<<<<< HEAD
     troveManager: await deployContract(deployer, getContractFactory, "TroveManager", { ...overrides }),
-=======
-    cdpManager: await deployContract(deployer, getContractFactory, "CDPManager", { ...overrides }),
     collSurplusPool: await deployContract(deployer, getContractFactory, "CollSurplusPool", {
       ...overrides
     }),
->>>>>>> 2989939d
     communityIssuance: await deployContract(deployer, getContractFactory, "CommunityIssuance", {
       ...overrides
     }),
@@ -75,27 +71,17 @@
 
   return {
     ...addresses,
-<<<<<<< HEAD
-    lusdToken: await deployContract(deployer, getContractFactory, "LUSDToken",
+    lusdToken: await deployContract(
+      deployer,
+      getContractFactory,
+      "CLVToken",
       addresses.troveManager,
       addresses.stabilityPool,
       addresses.borrowerOperations,
-    { ...overrides }),
-    
+      { ...overrides }
+    ),
+
     lqtyToken: await deployContract(
-=======
-    clvToken: await deployContract(
-      deployer,
-      getContractFactory,
-      "CLVToken",
-      addresses.cdpManager,
-      addresses.stabilityPool,
-      addresses.borrowerOperations,
-      { ...overrides }
-    ),
-
-    growthToken: await deployContract(
->>>>>>> 2989939d
       deployer,
       getContractFactory,
       "LQTYToken",
@@ -120,14 +106,9 @@
   {
     activePool,
     borrowerOperations,
-<<<<<<< HEAD
     troveManager,
     lusdToken,
-=======
-    cdpManager,
-    clvToken,
     collSurplusPool,
->>>>>>> 2989939d
     communityIssuance,
     defaultPool,
     lqtyToken,
@@ -135,14 +116,8 @@
     lockupContractFactory,
     lqtyStaking,
     priceFeed,
-<<<<<<< HEAD
     sortedTroves,
-    stabilityPool,
-    collSurplusPool
-=======
-    sortedCDPs,
     stabilityPool
->>>>>>> 2989939d
   }: LiquityContracts,
   deployer: Signer,
   overrides?: Overrides
@@ -236,26 +211,16 @@
       ),
 
     nonce =>
-<<<<<<< HEAD
-      hintHelpers.setAddresses(priceFeed.address, sortedTroves.address, troveManager.address, {
-=======
-      hintHelpers.setAddresses(sortedCDPs.address, cdpManager.address, {
->>>>>>> 2989939d
+      hintHelpers.setAddresses(sortedTroves.address, troveManager.address, {
         ...overrides,
         nonce
       }),
 
     nonce =>
       lqtyStaking.setAddresses(
-<<<<<<< HEAD
         lqtyToken.address,
-        lusdToken.address,
-        troveManager.address, 
-=======
-        growthToken.address,
         clvToken.address,
-        cdpManager.address,
->>>>>>> 2989939d
+        troveManager.address,
         borrowerOperations.address,
         activePool.address,
         { ...overrides, nonce }
@@ -268,18 +233,10 @@
       }),
 
     nonce =>
-<<<<<<< HEAD
-      communityIssuance.setAddresses(
-        lqtyToken.address,
-        stabilityPool.address,
-        { ...overrides, nonce }
-      )
-=======
-      communityIssuance.setAddresses(growthToken.address, stabilityPool.address, {
+      communityIssuance.setAddresses(lqtyToken.address, stabilityPool.address, {
         ...overrides,
         nonce
       })
->>>>>>> 2989939d
   ];
 
   const txs = await Promise.all(connections.map((connect, i) => connect(txCount + i)));
