--- conflicted
+++ resolved
@@ -22,11 +22,8 @@
 import { useTransaction } from "../../../hooks/useTransaction";
 import type { ERC20Faucet } from "@liquity/chicken-bonds/lusd/types";
 import { useBondContracts } from "./useBondContracts";
-<<<<<<< HEAD
 import { useWeb3React } from "@web3-react/core";
-=======
 import { useBondAddresses } from "./BondAddressesContext";
->>>>>>> 2dfbbe03
 
 // Refresh backend values every 15 seconds
 const SYNCHRONIZE_INTERVAL_MS = 15 * 1000;
@@ -148,23 +145,12 @@
         isLusdApprovedWithBlusdAmm
       )
         return;
-<<<<<<< HEAD
       const isApproved = await (isMainnet
-        ? api.isTokenApprovedWithBLusdAmmMainnet
-        : api.isTokenApprovedWithBLusdAmm)(account, contracts.lusdToken);
+        ? api.isTokenApprovedWithBLusdAmmMainnet(account, contracts.lusdToken)
+        : api.isTokenApprovedWithBLusdAmm(account, contracts.lusdToken, BLUSD_AMM_ADDRESS));
       setIsLusdApprovedWithBlusdAmm(isApproved);
     })();
-  }, [contracts.lusdToken, account, isLusdApprovedWithBlusdAmm, isMainnet]);
-=======
-      const isApproved = await api.isTokenApprovedWithBLusdAmm(
-        account,
-        contracts.lusdToken,
-        BLUSD_AMM_ADDRESS
-      );
-      setIsLusdApprovedWithBlusdAmm(isApproved);
-    })();
-  }, [contracts.lusdToken, account, isLusdApprovedWithBlusdAmm, BLUSD_AMM_ADDRESS]);
->>>>>>> 2dfbbe03
+  }, [contracts.lusdToken, account, isLusdApprovedWithBlusdAmm, isMainnet, BLUSD_AMM_ADDRESS]);
 
   useEffect(() => {
     (async () => {
@@ -175,23 +161,12 @@
         isBLusdApprovedWithBlusdAmm
       )
         return;
-<<<<<<< HEAD
       const isApproved = await (isMainnet
-        ? api.isTokenApprovedWithBLusdAmmMainnet
-        : api.isTokenApprovedWithBLusdAmm)(account, contracts.bLusdToken);
+        ? api.isTokenApprovedWithBLusdAmmMainnet(account, contracts.bLusdToken)
+        : api.isTokenApprovedWithBLusdAmm(account, contracts.bLusdToken, BLUSD_AMM_ADDRESS));
       setIsBLusdApprovedWithBlusdAmm(isApproved);
     })();
-  }, [contracts.bLusdToken, account, isBLusdApprovedWithBlusdAmm, isMainnet]);
-=======
-      const isApproved = await api.isTokenApprovedWithBLusdAmm(
-        account,
-        contracts.bLusdToken,
-        BLUSD_AMM_ADDRESS
-      );
-      setIsBLusdApprovedWithBlusdAmm(isApproved);
-    })();
-  }, [contracts.bLusdToken, account, isBLusdApprovedWithBlusdAmm, BLUSD_AMM_ADDRESS]);
->>>>>>> 2dfbbe03
+  }, [contracts.bLusdToken, account, isBLusdApprovedWithBlusdAmm, isMainnet, BLUSD_AMM_ADDRESS]);
 
   useEffect(() => {
     if (isSynchronizing) return;
@@ -274,28 +249,21 @@
     async (tokensNeedingApproval: BLusdAmmTokenIndex[]) => {
       for (const token of tokensNeedingApproval) {
         if (token === BLusdAmmTokenIndex.BLUSD) {
-<<<<<<< HEAD
-          await (isMainnet ? api.approveTokenWithBLusdAmmMainnet : api.approveTokenWithBLusdAmm)(
-            contracts.bLusdToken
-          );
+          await (isMainnet
+            ? api.approveTokenWithBLusdAmmMainnet(contracts.bLusdToken)
+            : api.approveTokenWithBLusdAmm(contracts.bLusdToken, BLUSD_AMM_ADDRESS));
 
           setIsBLusdApprovedWithBlusdAmm(true);
         } else {
-          await (isMainnet ? api.approveTokenWithBLusdAmmMainnet : api.approveTokenWithBLusdAmm)(
-            contracts.lusdToken
-          );
-
-=======
-          await api.approveTokenWithBLusdAmm(contracts.bLusdToken, BLUSD_AMM_ADDRESS);
-          setIsBLusdApprovedWithBlusdAmm(true);
-        } else {
-          await api.approveTokenWithBLusdAmm(contracts.lusdToken, BLUSD_AMM_ADDRESS);
->>>>>>> 2dfbbe03
+          await (isMainnet
+            ? api.approveTokenWithBLusdAmmMainnet(contracts.lusdToken)
+            : api.approveTokenWithBLusdAmm(contracts.lusdToken, BLUSD_AMM_ADDRESS));
+
           setIsLusdApprovedWithBlusdAmm(true);
         }
       }
     },
-    [contracts.bLusdToken, contracts.lusdToken, isMainnet]
+    [contracts.bLusdToken, contracts.lusdToken, isMainnet, BLUSD_AMM_ADDRESS]
   );
 
   const [createBond, createStatus] = useTransaction(
